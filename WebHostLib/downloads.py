from flask import send_file, Response
from pony.orm import select

from Patch import update_patch_data
from WebHostLib import app, Patch, Room, Seed


@app.route("/dl_patch/<suuid:room_id>/<int:patch_id>")
def download_patch(room_id, patch_id):
    patch = Patch.get(id=patch_id)
    if not patch:
        return "Patch not found"
    else:
        import io

        room = Room.get(id=room_id)
        last_port = room.last_port

        patch_data = update_patch_data(patch.data, server=f"{app.config['HOSTNAME']}:{last_port}")
        patch_data = io.BytesIO(patch_data)

<<<<<<< HEAD
        fname = f"P{patch.player_id}_{patch.player_name}_{app.jinja_env.filters['suuid'](room_id)}.apbp"
=======
        fname = f"T{patch.team + 1}_P{patch.player}_{pname}_{app.jinja_env.filters['suuid'](room_id)}.bmbp"
>>>>>>> 3b5ba161
        return send_file(patch_data, as_attachment=True, attachment_filename=fname)


@app.route("/dl_spoiler/<suuid:seed_id>")
def download_spoiler(seed_id):
    return Response(Seed.get(id=seed_id).spoiler, mimetype="text/plain")


<<<<<<< HEAD
@app.route("/dl_raw_patch/<suuid:seed_id>/<int:player_id>")
def download_raw_patch(seed_id, player_id):
    patch = select(patch for patch in Patch if patch.player_id == player_id and patch.seed.id == seed_id).first()
=======
@app.route("/dl_raw_patch/<suuid:seed_id>/<int:player_id>/<int:team_id>")
def download_raw_patch(seed_id, player_id: int, team_id: int):
    patch = select(patch for patch in Patch if
                   patch.player == player_id and patch.seed.id == seed_id and patch.team == team_id).first()
>>>>>>> 3b5ba161

    if not patch:
        return "Patch not found"
    else:
        import io
<<<<<<< HEAD

        patch_data = update_patch_data(patch.data, server="")
        patch_data = io.BytesIO(patch_data)

        fname = f"P{patch.player_id}_{patch.player_name}_{app.jinja_env.filters['suuid'](seed_id)}.apbp"
=======
        if patch.seed.multidata:
            pname = patch.seed.multidata["names"][team_id][patch.player - 1]
        else:
            pname = "unknown"
        patch_data = update_patch_data(patch.data, server="")
        patch_data = io.BytesIO(patch_data)

        fname = f"T{team_id + 1}_P{patch.player}_{pname}_{app.jinja_env.filters['suuid'](seed_id)}.bmbp"
>>>>>>> 3b5ba161
        return send_file(patch_data, as_attachment=True, attachment_filename=fname)<|MERGE_RESOLUTION|>--- conflicted
+++ resolved
@@ -19,11 +19,7 @@
         patch_data = update_patch_data(patch.data, server=f"{app.config['HOSTNAME']}:{last_port}")
         patch_data = io.BytesIO(patch_data)
 
-<<<<<<< HEAD
         fname = f"P{patch.player_id}_{patch.player_name}_{app.jinja_env.filters['suuid'](room_id)}.apbp"
-=======
-        fname = f"T{patch.team + 1}_P{patch.player}_{pname}_{app.jinja_env.filters['suuid'](room_id)}.bmbp"
->>>>>>> 3b5ba161
         return send_file(patch_data, as_attachment=True, attachment_filename=fname)
 
 
@@ -32,35 +28,18 @@
     return Response(Seed.get(id=seed_id).spoiler, mimetype="text/plain")
 
 
-<<<<<<< HEAD
 @app.route("/dl_raw_patch/<suuid:seed_id>/<int:player_id>")
-def download_raw_patch(seed_id, player_id):
-    patch = select(patch for patch in Patch if patch.player_id == player_id and patch.seed.id == seed_id).first()
-=======
-@app.route("/dl_raw_patch/<suuid:seed_id>/<int:player_id>/<int:team_id>")
-def download_raw_patch(seed_id, player_id: int, team_id: int):
+def download_raw_patch(seed_id, player_id: int):
     patch = select(patch for patch in Patch if
-                   patch.player == player_id and patch.seed.id == seed_id and patch.team == team_id).first()
->>>>>>> 3b5ba161
+                   patch.player_id == player_id and patch.seed.id == seed_id).first()
 
     if not patch:
         return "Patch not found"
     else:
         import io
-<<<<<<< HEAD
 
         patch_data = update_patch_data(patch.data, server="")
         patch_data = io.BytesIO(patch_data)
 
         fname = f"P{patch.player_id}_{patch.player_name}_{app.jinja_env.filters['suuid'](seed_id)}.apbp"
-=======
-        if patch.seed.multidata:
-            pname = patch.seed.multidata["names"][team_id][patch.player - 1]
-        else:
-            pname = "unknown"
-        patch_data = update_patch_data(patch.data, server="")
-        patch_data = io.BytesIO(patch_data)
-
-        fname = f"T{team_id + 1}_P{patch.player}_{pname}_{app.jinja_env.filters['suuid'](seed_id)}.bmbp"
->>>>>>> 3b5ba161
         return send_file(patch_data, as_attachment=True, attachment_filename=fname)
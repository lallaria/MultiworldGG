# MultiworldGG API

This document tries to explain some aspects of the MultiworldGG World API used when implementing the generation logic of
a game.

Client implementation is out of scope of this document. Please refer to an existing game that provides a similar API to
yours, and the following documents:

* [network protocol.md](https://github.com/MultiworldGG/MultiworldGG/blob/main/docs/network%20protocol.md)
* [adding games.md](https://github.com/MultiworldGG/MultiworldGG/blob/main/docs/adding%20games.md)

MultiworldGG will be abbreviated as "MWGG" from now on.

## Language

MWGG worlds are written in python3.
Clients that connect to the server to sync items can be in any language that allows using WebSockets.

## Coding style

MWGG follows a [style guide](https://github.com/MultiworldGG/MultiworldGG/blob/main/docs/style.md).
When in doubt, use an IDE with a code-style linter, for example PyCharm Community Edition.

## Docstrings

Docstrings are strings attached to an object in Python that describe what the object is supposed to be. Certain
docstrings will be picked up and used by MWGG. They are assigned by writing a string without any assignment right below a
definition. The string must be a triple-quoted string, and should
follow [reST style](https://peps.python.org/pep-0287/).

Example:

```python
from worlds.AutoWorld import World


class MyGameWorld(World):
    """This is the description of My Game that will be displayed on the MWGG website."""
```

## Definitions

This section covers various classes and objects you can use for your world. While some of the attributes and methods
are mentioned here, not all of them are, but you can find them in
[`BaseClasses.py`](https://github.com/MultiworldGG/MultiworldGG/blob/main/BaseClasses.py).

### World Class

A `World` is the class with all the specifics of a certain game that is to be included. A new instance will be created
for each player of the game for any given generated multiworld.

### WebWorld Class

A `WebWorld` class contains specific attributes and methods that can be modified for your world specifically on the
webhost:

* `options_page` can be changed to a link instead of an MWGG-generated options page.

* `rich_text_options_doc` controls whether [Option documentation] uses plain text (`False`) or rich text (`True`). It
  defaults to `False`, but world authors are encouraged to set it to `True` for nicer-looking documentation that looks
  good on both the WebHost and the YAML template.

  [Option documentation]: /docs/options%20api.md#option-documentation

* `theme` to be used for your game-specific MWGG pages. Right now, MWGG themes look all identical.

* `bug_report_page` (optional) can be a link to a bug reporting page, most likely a GitHub issue page, that will be
  placed by the site to help users report bugs.

* `tutorials` list of `Tutorial` classes where each class represents a guide to be generated on the webhost.

* `game_info_languages` (optional) list of strings for defining the existing game info pages your game supports. The
  documents must be prefixed with the same string as defined here. Default already has 'en'.

* `options_presets` (optional) `Dict[str, Dict[str, Any]]` where the keys are the names of the presets and the values
  are the options to be set for that preset. The options are defined as a `Dict[str, Any]` where the keys are the names
  of the options and the values are the values to be set for that option. These presets will be available for users to
  select from on the game's options page.

Note: The values must be a non-aliased value for the option type and can only include the following option types:

* If you have a `Range`/`NamedRange` option, the value should be an `int` between the `range_start` and `range_end`
  values.
    * If you have a `NamedRange` option, the value can alternatively be a `str` that is one of the
      `special_range_names` keys.
* If you have a `Choice` option, the value should be a `str` that is one of the `option_<name>` values.
* If you have a `Toggle`/`DefaultOnToggle` option, the value should be a `bool`.
* `random` is also a valid value for any of these option types.

`OptionDict` or custom `Option`-derived classes are not supported for presets on
the webhost at this time.

Here is an example of a defined preset:

```python
# presets.py
options_presets = {
    "Limited Potential": {
        "progression_balancing":    0,
        "fairy_chests_per_zone":    2,
        "starting_class":           "random",
        "chests_per_zone":          30,
        "vendors":                  "normal",
        "architect":                "disabled",
        "gold_gain_multiplier":     "half",
        "number_of_children":       2,
        "free_diary_on_generation": False,
        "health_pool":              10,
        "mana_pool":                10,
        "attack_pool":              10,
        "magic_damage_pool":        10,
        "armor_pool":               5,
        "equip_pool":               10,
        "crit_chance_pool":         5,
        "crit_damage_pool":         5,
    }
}


# __init__.py
class RLWeb(WebWorld):
    options_presets = options_presets
    # ...
```

* `location_descriptions` (optional) WebWorlds can provide a map that contains human-friendly descriptions of locations 
or location groups.

  ```python
  # locations.py
  location_descriptions = {
      "Red Potion #6": "In a secret destructible block under the second stairway",
      "L2 Spaceship": """
        The group of all items in the spaceship in Level 2.
  
        This doesn't include the item on the spaceship door, since it can be
        accessed without the Spaceship Key.
      """
  }
  
  # __init__.py
  from worlds.AutoWorld import WebWorld
  from .locations import location_descriptions
  
  
  class MyGameWeb(WebWorld):
      location_descriptions = location_descriptions
  ```

* `item_descriptions` (optional) WebWorlds can provide a map that contains human-friendly descriptions of items or item 
groups.

  ```python
  # items.py
  item_descriptions = {
      "Red Potion": "A standard health potion",
      "Spaceship Key": """
        The key to the spaceship in Level 2.
  
        This is necessary to get to the Star Realm.
      """,
  }
  
  # __init__.py
  from worlds.AutoWorld import WebWorld
  from .items import item_descriptions
  
  
  class MyGameWeb(WebWorld):
      item_descriptions = item_descriptions
  ```

### MultiWorld Object

The `MultiWorld` object references the whole multiworld (all items and locations for all players) and is accessible
through `self.multiworld` from your `World` object.

### Player

The player is just an `int` in MWGG and is accessible through `self.player` from your `World` object.

### Player Options

Options are provided by the user as part of the generation process, intended to affect how their randomizer experience
should play out. These can control aspects such as what locations should be shuffled, what items are in the itempool,
etc. Players provide the customized options for their World in the form of yamls.

By convention, options are defined in `options.py` and will be used when parsing the players' yaml files. Each option
has its own class, which inherits from a base option type, a docstring to describe it, and a `display_name` property
shown on the website and in spoiler logs.

The available options are defined by creating a `dataclass`, which must be a subclass of `PerGameCommonOptions`. It has
defined fields for the option names used in the player yamls and used for options access, with their types matching the
appropriate Option class. By convention, the strings that define your option names should be in `snake_case`. The
`dataclass` is then assigned to your `World` by defining its `options_dataclass`. Option results are then automatically
added to the `World` object for easy access, between `World` creation and `generate_early`. These are accessible through
`self.options.<option_name>`, and you can get a dictionary with option values
via `self.options.as_dict(<option_names>)`,
passing the desired option names as strings.

Common option types are `Toggle`, `DefaultOnToggle`, `Choice`, and `Range`.
For more information, see the [options api doc](options%20api.md).

### World Settings

Settings are set by the user outside the generation process. They can be used for those settings that may affect
generation or client behavior, but should remain static between generations, such as the path to a ROM file.
These settings are accessible through `self.settings.<setting_name>` or `cls.settings.<setting_name>`.

Users can set these in their `host.yaml` file. Some settings may automatically open a file browser if a file is missing.

Refer to [settings api.md](https://github.com/MultiworldGG/MultiworldGG/blob/main/docs/settings%20api.md) for details.

### Locations

Locations are places where items can be located in your game. This may be chests or boss drops for RPG-like games, but
could also be progress in a research tree, or even something more abstract like a level up.

Each location has a `name` and an `address` (hereafter referred to as an `id`), is placed in a Region, has access rules,
and has a classification. The name needs to be unique within each game and must not be numeric (must contain least 1
letter or symbol). The ID needs to be unique across all locations within the game. 
Locations and items can share IDs, and locations can share IDs with other games' locations.

World-specific IDs must be in the range 1 to 2<sup>53</sup>-1; IDs ≤ 0 are global and reserved.

Classification is one of `LocationProgressType.DEFAULT`, `PRIORITY` or `EXCLUDED`.
The Fill algorithm will force progression items to be placed at priority locations, giving a higher chance of them being
required, and will prevent progression and useful items from being placed at excluded locations.

### Items

Items are all things that can "drop" for your game. This may be RPG items like weapons, or technologies you normally
research in a research tree.

Each item has a `name`, a `code` (hereafter referred to as `id`), and a classification.
The most important classification is `progression`. Progression items are items which a player *may* require to progress
in their world. If an item can possibly be considered for logic (it's referenced in a location's rules) it *must* be
progression. Progression items will be assigned to locations with higher priority, and moved around to meet defined rules
and satisfy progression balancing.

The name needs to be unique within each game, meaning if you need to create multiple items with the same name, they
will all have the same ID. Name must not be numeric (must contain at least 1 letter or symbol). 
The ID thus also needs to be unique across all items with different names within the game. 
Items and locations can share IDs, and items can share IDs with other games' items.

Other classifications include:

* `filler`: a regular item or trash item
* `useful`: item that is especially useful. Cannot be placed on excluded or unreachable locations. When combined with
another flag like "progression", it means "an especially useful progression item".
* `trap`: negative impact on the player
* `skip_balancing`: denotes that an item should not be moved to an earlier sphere for the purpose of balancing (to be
  combined with `progression`; see below)
* `progression_skip_balancing`: the combination of `progression` and `skip_balancing`, i.e., a progression item that
  will not be moved around by progression balancing; used, e.g., for currency or tokens, to not flood early spheres

### Regions

Regions are logical containers that typically hold locations that share some common access rules. If location logic is
written from scratch, using regions greatly simplifies the requirements and can help with implementing things
like entrance randomization in logic.

Regions have a list called `exits`, containing `Entrance` objects representing transitions to other regions.

<<<<<<< HEAD
There must be one special region (Called "Menu" by default, but configurable using [origin_region_name](https://github.com/MultiworldGG/MultiworldGG/blob/main/worlds/AutoWorld.py#L298-L299)),
from which the logic unfolds. MWGG assumes that a player will always be able to return to this starting region by resetting the game ("Save and quit").
=======
There must be one special region (Called "Menu" by default, but configurable using [origin_region_name](https://github.com/ArchipelagoMW/Archipelago/blob/main/worlds/AutoWorld.py#L310-L311)),
from which the logic unfolds. AP assumes that a player will always be able to return to this starting region by resetting the game ("Save and quit").
>>>>>>> ba66ef14

### Entrances

An `Entrance` has a `parent_region` and `connected_region`, where it is in the `exits` of its parent, and the
`entrances` of its connected region. The `Entrance` then has rules assigned to it to determine if it can be passed
through, making the connected region accessible. They can be static (regular logic) or be defined/connected during
generation (entrance randomization).

### Access Rules

An access rule is a function that returns `True` or `False` for a `Location` or `Entrance` based on the current `state`
(items that have been collected).

The two possible ways to make a [CollectionRule](https://github.com/MultiworldGG/MultiworldGG/blob/main/worlds/generic/Rules.py#L10) are:
- `def rule(state: CollectionState) -> bool:`
- `lambda state: ... boolean expression ...`

An access rule can be assigned through `set_rule(location, rule)`.

Access rules usually check for one of two things.
- Items that have been collected (e.g. `state.has("Sword", player)`)
- Locations, Regions or Entrances that have been reached (e.g. `state.can_reach_region("Boss Room")`)

Keep in mind that entrances and locations implicitly check for the accessibility of their parent region, so you do not need to check explicitly for it.

#### An important note on Entrance access rules:
When using `state.can_reach` within an entrance access condition, you must also use `multiworld.register_indirect_condition`.

For efficiency reasons, every time reachable regions are searched, every entrance is only checked once in a somewhat non-deterministic order.
This is fine when checking for items using `state.has`, because items do not change during a region sweep.
However, `state.can_reach` checks for the very same thing we are updating: Regions.
This can lead to non-deterministic behavior and, in the worst case, even generation failures.
Even doing `state.can_reach_location` or `state.can_reach_entrance` is problematic, as these functions call `state.can_reach_region` on the respective parent region.

**Therefore, it is considered unsafe to perform `state.can_reach` from within an access condition for an entrance**, unless you are checking for something that sits in the source region of the entrance.
You can use `multiworld.register_indirect_condition(region, entrance)` to explicitly tell the generator that, when a given region becomes accessible, it is necessary to re-check a specific entrance.
You **must** use `multiworld.register_indirect_condition` if you perform this kind of `can_reach` from an entrance access rule, unless you have a **very** good technical understanding of the relevant code and can reason why it will never lead to problems in your case.

Alternatively, you can set [world.explicit_indirect_conditions = False](https://github.com/MultiworldGG/MultiworldGG/blob/main/worlds/AutoWorld.py#L301-L304),
avoiding the need for indirect conditions at the expense of performance.

### Item Rules

An item rule is a function that returns `True` or `False` for a `Location` based on a single item. It can be used to
reject the placement of an item there.

### Events (or "generation-only items/locations")

An event item or location is one that only exists during multiworld generation; the server is never made aware of them.
Event locations can never be checked by the player, and event items cannot be received during play.

Events are used to represent in-game actions (that aren't regular Archipelago locations) when either:

* We want to show in the spoiler log when the player is expected to perform the in-game action.
* It's the cleanest way to represent how that in-game action impacts logic.

Typical examples include completing the goal, defeating a boss, or flipping a switch that affects multiple areas.

To be precise: the term "event" on its own refers to the special combination of an "event item" placed on an "event
location". Event items and locations are created the same way as normal items and locations, except that they have an
`id` of `None`, and an event item must be placed on an event location
(and vice versa). Finally, although events are often described as "fake" items and locations, it's important to
understand that they are perfectly real during generation.

The most common way to create an event is to create the event item and the event location, then immediately call
`Location.place_locked_item()`:

```python
victory_loc = MyGameLocation(self.player, "Defeat the Final Boss", None, final_boss_arena_region)
victory_loc.place_locked_item(MyGameItem("Victory", ItemClassification.progression, None, self.player))
self.multiworld.completion_condition[self.player] = lambda state: state.has("Victory", self.player)
set_rule(victory_loc, lambda state: state.has("Boss Defeating Sword", self.player))
```

Requiring an event to finish the game will make the spoiler log display an additional
`Defeat the Final Boss: Victory` line when the player is expected to finish, rather than only showing their last
relevant item. But events aren't just about the spoiler log; a more substantial example of using events to structure
your logic might be:

```python
water_loc = MyGameLocation(self.player, "Water Level Switch", None, pump_station_region)
water_loc.place_locked_item(MyGameItem("Lowered Water Level", ItemClassification.progression, None, self.player))
pump_station_region.locations.append(water_loc)
set_rule(water_loc, lambda state: state.has("Double Jump", self.player))  # the switch is really high up
...
basement_loc = MyGameLocation(self.player, "Flooded House - Basement Chest", None, flooded_house_region)
flooded_house_region.locations += [upstairs_loc, ground_floor_loc, basement_loc]
...
set_rule(basement_loc, lambda state: state.has("Lowered Water Level", self.player))
```

This creates a "Lowered Water Level" event and a regular location whose access rule depends on that
event being reachable. If you made several more locations the same way, this would ensure all of those locations can
only become reachable when the event location is reachable (i.e. when the water level can be lowered), without
copy-pasting the event location's access rule and then repeatedly re-evaluating it. Also, the spoiler log will show
`Water Level Switch: Lowered Water Level` when the player is expected to do this.

To be clear, this example could also be modeled with a second Region (perhaps "Un-Flooded House"). Or you could modify
the game so flipping that switch checks a regular AP location in addition to lowering the water level.
Events are never required, but it may be cleaner to use an event if e.g. flipping that switch affects the logic in
dozens of half-flooded areas that would all otherwise need additional Regions, and you don't want it to be a regular
location. It depends on the game.

## Implementation

### Your World

All code for your world implementation should be placed in a python package in the `/worlds` directory. The starting
point for the package is `__init__.py`. Conventionally, your `World` class is placed in that file.

World classes must inherit from the `World` class in `/worlds/AutoWorld.py`, which can be imported as
`from worlds.AutoWorld import World` from your package.

MWGG will pick up your world automatically due to the `AutoWorld` implementation.

### Requirements

If your world needs specific python packages, they can be listed in `worlds/<world_name>/requirements.txt`.
ModuleUpdate.py will automatically pick up and install them.

See [pip documentation](https://pip.pypa.io/en/stable/cli/pip_install/#requirements-file-format).

### Relative Imports

MWGG will only import the `__init__.py`. Depending on code size, it may make sense to use multiple files and use relative
imports to access them.

e.g. `from .options import MyGameOptions` from your `__init__.py` will load `world/[world_name]/options.py` and make
its `MyGameOptions` accessible.

When imported names pile up, it may be easier to use `from . import options` and access the variable as
`options.MyGameOptions`.

Imports from directories outside your world should use absolute imports. Correct use of relative / absolute imports is
required for zipped worlds to function, see [apworld specification.md](apworld%20specification.md).

### Your Item Type

Each world uses its own subclass of `BaseClasses.Item`. The constructor can be overridden to attach additional data to
it, e.g. "price in shop". Since the constructor is only ever called from your code, you can add whatever arguments you
like to the constructor.

In its simplest form, we only set the game name and use the default constructor:

```python
from BaseClasses import Item


class MyGameItem(Item):
    game: str = "My Game"
```

By convention, this class definition will either be placed in your `__init__.py` or your `items.py`. For a more
elaborate example see
[`worlds/oot/Items.py`](https://github.com/MultiworldGG/MultiworldGG/blob/main/worlds/oot/Items.py).

### Your Location Type

The same thing we did for items above, we will now do for locations:

```python
from BaseClasses import Location


class MyGameLocation(Location):
    game: str = "My Game"
```

in your `__init__.py` or your `locations.py`.

### A World Class Skeleton

```python
# world/mygame/__init__.py

import settings
import typing
from .options import MyGameOptions  # the options we defined earlier
from .items import mygame_items  # data used below to add items to the World
from .locations import mygame_locations  # same as above
from worlds.AutoWorld import World
from BaseClasses import Region, Location, Entrance, Item, RegionType, ItemClassification


class MyGameItem(Item):  # or from Items import MyGameItem
    game = "My Game"  # name of the game/world this item is from


class MyGameLocation(Location):  # or from Locations import MyGameLocation
    game = "My Game"  # name of the game/world this location is in


class MyGameSettings(settings.Group):
    class RomFile(settings.SNESRomPath):
        """Insert help text for host.yaml here."""

    rom_file: RomFile = RomFile("MyGame.sfc")


class MyGameWorld(World):
    """Insert description of the world/game here."""
    game = "My Game"  # name of the game/world
    options_dataclass = MyGameOptions  # options the player can set
    options: MyGameOptions  # typing hints for option results
    settings: typing.ClassVar[MyGameSettings]  # will be automatically assigned from type hint
    topology_present = True  # show path to required location checks in spoiler

    # ID of first item and location, could be hard-coded but code may be easier
    # to read with this as a property.
    base_id = 1234
    # instead of dynamic numbering, IDs could be part of data

    # The following two dicts are required for the generation to know which
    # items exist. They could be generated from json or something else. They can
    # include events, but don't have to since events will be placed manually.
    item_name_to_id = {name: id for
                       id, name in enumerate(mygame_items, base_id)}
    location_name_to_id = {name: id for
                           id, name in enumerate(mygame_locations, base_id)}

    # Items can be grouped using their names to allow easy checking if any item
    # from that group has been collected. Group names can also be used for !hint
    item_name_groups = {
        "weapons": {"sword", "lance"},
    }
```

### Generation

The world has to provide the following things for generation:

* the properties mentioned above
* additions to the item pool
* additions to the regions list: at least one named after the world class's origin_region_name ("Menu" by default)
* locations placed inside those regions
* a `def create_item(self, item: str) -> MyGameItem` to create any item on demand
* applying `self.multiworld.push_precollected` for world-defined start inventory

In addition, the following methods can be implemented and are called in this order during generation:

* `stage_assert_generate(cls, multiworld: MultiWorld)`
  a class method called at the start of generation to check for the existence of prerequisite files, usually a ROM for
  games which require one.
* `generate_early(self)`
  called per player before any items or locations are created. You can set properties on your
  world here. Already has access to player options and RNG. This is the earliest step where the world should start
  setting up for the current multiworld, as the multiworld itself is still setting up before this point.
* `create_regions(self)`
  called to place player's regions and their locations into the MultiWorld's regions list.
  If it's hard to separate, this can be done during `generate_early` or `create_items` as well.
* `create_items(self)`
  called to place player's items into the MultiWorld's itempool. By the end of this step all regions, locations and
  items have to be in the MultiWorld's regions and itempool. You cannot add or remove items, locations, or regions after
  this step. Locations cannot be moved to different regions after this step. This includes event items and locations.
* `set_rules(self)`
  called to set access and item rules on locations and entrances.
* `connect_entrances(self)`
  by the end of this step, all entrances must exist and be connected to their source and target regions.
  Entrance randomization should be done here.
* `generate_basic(self)`
  player-specific randomization that does not affect logic can be done here.
* `pre_fill(self)`, `fill_hook(self)` and `post_fill(self)`
  called to modify item placement before, during, and after the regular fill process; all finishing before
  `generate_output`. Any items that need to be placed during `pre_fill` should not exist in the itempool, and if there
  are any items that need to be filled this way, but need to be in state while you fill other items, they can be
  returned from `get_prefill_items`.
* `generate_output(self, output_directory: str)`
  creates the output files if there is output to be generated. When this is called,
  `self.multiworld.get_locations(self.player)` has all locations for the player, with attribute `item` pointing to the
  item. `location.item.player` can be used to see if it's a local item.
* `fill_slot_data(self)` and `modify_multidata(self, multidata: Dict[str, Any])` can be used to modify the data that
  will be used by the server to host the MultiWorld.

All instance methods can, optionally, have a class method defined which will be called after all instance methods are
finished running, by defining a method with `stage_` in front of the method name. These class methods will have the
args `(cls, multiworld: MultiWorld)`, followed by any other args that the relevant instance method has.

#### generate_early

```python
def generate_early(self) -> None:
    # read player options to world instance
    self.final_boss_hp = self.options.final_boss_hp.value
```

#### create_regions

```python
def create_regions(self) -> None:
    # Add regions to the multiworld. One of them must use the origin_region_name as its name ("Menu" by default).
    # Arguments to Region() are name, player, multiworld, and optionally hint_text
    menu_region = Region("Menu", self.player, self.multiworld)
    self.multiworld.regions.append(menu_region)  # or use += [menu_region...]

    main_region = Region("Main Area", self.player, self.multiworld)
    # add main area's locations to main area (all but final boss)
    main_region.add_locations(main_region_locations, MyGameLocation)
    # or 
    # main_region.locations = \
    #   [MyGameLocation(self.player, location_name, self.location_name_to_id[location_name], main_region]
    self.multiworld.regions.append(main_region)

    boss_region = Region("Boss Room", self.player, self.multiworld)
    # add event to Boss Room
    boss_region.locations.append(MyGameLocation(self.player, "Final Boss", None, boss_region))

    # if entrances are not randomized, they should be connected here, otherwise they can also be connected at a later stage
    # create Entrances and connect the Regions
    menu_region.connect(main_region)  # connects the "Menu" and "Main Area", can also pass a rule
    # or
    main_region.add_exits({"Boss Room": "Boss Door"}, {"Boss Room": lambda state: state.has("Sword", self.player)})
    # connects the "Main Area" and "Boss Room" regions, and places a rule requiring the "Sword" item to traverse

    # if setting location access rules from data is easier here, set_rules can possibly be omitted
```

#### create_item

```python
# we need a way to know if an item provides progress in the game ("key item") this can be part of the items definition,
# or depend on recipe randomization
from .items import is_progression  # this is just a dummy


def create_item(self, item: str) -> MyGameItem:
    # this is called when MWGG wants to create an item by name (for plando, start inventory, item links) or when you call it from your own code
    classification = ItemClassification.progression if is_progression(item) else ItemClassification.filler
    return MyGameItem(item, classification, self.item_name_to_id[item], self.player)


def create_event(self, event: str) -> MyGameItem:
    # while we are at it, we can also add a helper to create events
    return MyGameItem(event, ItemClassification.progression, None, self.player)
```

#### create_items

```python
def create_items(self) -> None:
    # Add items to the Multiworld.
    # If there are two of the same item, the item has to be twice in the pool.
    # Which items are added to the pool may depend on player options, e.g. custom win condition like triforce hunt.
    # Having an item in the start inventory won't remove it from the pool.
    # If an item can't have duplicates it has to be excluded manually.

    # List of items to exclude, as a copy since it will be destroyed below
    exclude = [item for item in self.multiworld.precollected_items[self.player]]

    for item in map(self.create_item, mygame_items):
        if item in exclude:
            exclude.remove(item)  # this is destructive. create unique list above
            self.multiworld.itempool.append(self.create_item("nothing"))
        else:
            self.multiworld.itempool.append(item)

    # itempool and number of locations should match up.
    # If this is not the case we want to fill the itempool with junk.
    junk = 0  # calculate this based on player options
    self.multiworld.itempool += [self.create_item("nothing") for _ in range(junk)]
```

### Setting Rules

```python
from worlds.generic.Rules import add_rule, set_rule, forbid_item, add_item_rule
from .items import get_item_type


def set_rules(self) -> None:
    # For some worlds this step can be omitted if either a Logic mixin 
    # (see below) is used or it's easier to apply the rules from data during
    # location generation

    # set a simple rule for an region
    set_rule(self.multiworld.get_entrance("Boss Door", self.player),
             lambda state: state.has("Boss Key", self.player))
    # location.access_rule = ... is likely to be a bit faster
    # combine rules to require two items
    add_rule(self.multiworld.get_location("Chest2", self.player),
             lambda state: state.has("Sword", self.player))
    add_rule(self.multiworld.get_location("Chest2", self.player),
             lambda state: state.has("Shield", self.player))
    # or simply combine yourself
    set_rule(self.multiworld.get_location("Chest2", self.player),
             lambda state: state.has("Sword", self.player) and
                           state.has("Shield", self.player))
    # require two of an item
    set_rule(self.multiworld.get_location("Chest3", self.player),
             lambda state: state.has("Key", self.player, 2))
    # require one item from an item group
    add_rule(self.multiworld.get_location("Chest3", self.player),
             lambda state: state.has_group("weapons", self.player))
    # state also has .count() for items, .has_any() and .has_all() for multiple
    # and .count_group() for groups
    # set_rule is likely to be a bit faster than add_rule

    # disallow placing a specific local item at a specific location
    forbid_item(self.multiworld.get_location("Chest4", self.player), "Sword")
    # disallow placing items with a specific property
    add_item_rule(self.multiworld.get_location("Chest5", self.player),
                  lambda item: get_item_type(item) == "weapon")
    # get_item_type needs to take player/world into account
    # if MyGameItem has a type property, a more direct implementation would be
    add_item_rule(self.multiworld.get_location("Chest5", self.player),
                  lambda item: item.player != self.player or
                               item.my_type == "weapon")
    # location.item_rule = ... is likely to be a bit faster

    # place "Victory" at "Final Boss" and set collection as win condition
    self.multiworld.get_location("Final Boss", self.player).place_locked_item(self.create_event("Victory"))

    self.multiworld.completion_condition[self.player] = lambda state: state.has("Victory", self.player)

# for debugging purposes, you may want to visualize the layout of your world. Uncomment the following code to
# write a PlantUML diagram to the file "my_world.puml" that can help you see whether your regions and locations
# are connected and placed as desired
# from Utils import visualize_regions
# visualize_regions(self.multiworld.get_region("Menu", self.player), "my_world.puml")
```

### Custom Logic Rules

Custom methods can be defined for your logic rules. The access rule that ultimately gets assigned to the Location or
Entrance should be
a [`CollectionRule`](https://github.com/MultiworldGG/MultiworldGG/blob/main/worlds/generic/Rules.py#L10).
Typically, this is done by defining a lambda expression on demand at the relevant bit, typically calling other
functions, but this can also be achieved by defining a method with the appropriate format and assigning it directly.
For an example, see [The Messenger](/worlds/messenger/rules.py).

```python
# logic.py

from BaseClasses import CollectionState


def mygame_has_key(self, state: CollectionState, player: int) -> bool:
    # More arguments above are free to choose, since you can expect this is only called in your world
    # MultiWorld can be accessed through state.multiworld.
    # Explicitly passing in MyGameWorld instance for easy options access is also a valid approach, but it's generally
    # better to check options before rule assignment since the individual functions can be called thousands of times
    return state.has("key", player)  # or whatever
```

```python
# __init__.py

from worlds.generic.Rules import set_rule
from . import logic


class MyGameWorld(World):
    # ...
    def set_rules(self) -> None:
        set_rule(self.multiworld.get_location("A Door", self.player),
                 lambda state: logic.mygame_has_key(state, self.player))
```

### Logic Mixin

While lambdas and events can do pretty much anything, more complex logic can be handled in logic mixins.

When importing a file that defines a class that inherits from `worlds.AutoWorld.LogicMixin`, the `CollectionState` class
is automatically extended by the mixin's members. These members should be prefixed with the name of the implementing
world since the namespace is shared with all other logic mixins.

LogicMixin is handy when your logic is more complex than one-to-one location-item relationships.  
A game in which "The red key opens the red door" can just express this relationship through a one-line access rule.  
But now, consider a game with a heavy focus on combat, where the main logical consideration is which enemies you can
defeat with your current items.  
There could be dozens of weapons, armor pieces, or consumables that each improve your ability to defeat
specific enemies to varying degrees. It would be useful to be able to keep track of "defeatable enemies" as a state variable,
and have this variable be recalculated as necessary based on newly collected/removed items.
This is the capability of LogicMixin: Adding custom variables to state that get recalculated as necessary.

In general, a LogicMixin class should have at least one mutable variable that is tracking some custom state per player,
as well as `init_mixin` and `copy_mixin` functions so that this variable gets initialized and copied correctly when
`CollectionState()` and `CollectionState.copy()` are called respectively.

```python
from BaseClasses import CollectionState, MultiWorld
from worlds.AutoWorld import LogicMixin

class MyGameState(LogicMixin):
    mygame_defeatable_enemies: Dict[int, Set[str]]  # per player

    def init_mixin(self, multiworld: MultiWorld) -> None:
        # Initialize per player with the corresponding "nothing" value, such as 0 or an empty set.
        # You can also use something like Collections.defaultdict
        self.mygame_defeatable_enemies = {
            player: set() for player in multiworld.get_game_players("My Game")
        }

    def copy_mixin(self, new_state: CollectionState) -> CollectionState:
        # Be careful to make a "deep enough" copy here!
        new_state.mygame_defeatable_enemies = {
            player: enemies.copy() for player, enemies in self.mygame_defeatable_enemies.items()
        }
```

After doing this, you can now access `state.mygame_defeatable_enemies[player]` from your access rules.

Usually, doing this coincides with an override of `World.collect` and `World.remove`, where the custom state variable 
gets recalculated when a relevant item is collected or removed.

```python
# __init__.py

def collect(self, state: CollectionState, item: Item) -> bool:
    change = super().collect(state, item)
    if change and item in COMBAT_ITEMS:
        state.mygame_defeatable_enemies[self.player] |= get_newly_unlocked_enemies(state)
    return change

def remove(self, state: CollectionState, item: Item) -> bool:
    change = super().remove(state, item)
    if change and item in COMBAT_ITEMS:
        state.mygame_defeatable_enemies[self.player] -= get_newly_locked_enemies(state)
    return change
```

Using LogicMixin can greatly slow down your code if you don't use it intelligently. This is because `collect`
and `remove` are called very frequently during fill. If your `collect` & `remove` cause a heavy calculation
every time, your code might end up being *slower* than just doing calculations in your access rules.

One way to optimise recalculations is to make use of the fact that `collect` should only unlock things,
and `remove` should only lock things.  
In our example, we have two different functions: `get_newly_unlocked_enemies` and `get_newly_locked_enemies`.  
`get_newly_unlocked_enemies` should only consider enemies that are *not already in the set*
and check whether they were **unlocked**.  
`get_newly_locked_enemies` should only consider enemies that are *already in the set*
and check whether they **became locked**.

Another impactful way to optimise LogicMixin is to use caching.  
Your custom state variables don't actually need to be recalculated on every `collect` / `remove`, because there are
often multiple calls to `collect` / `remove` between access rule calls. Thus, it would be much more efficient to hold
off on recaculating until the an actual access rule call happens.  
A common way to realize this is to define a `mygame_state_is_stale` variable that is set to True in `collect`, `remove`,
and `init_mixin`. The calls to the actual recalculating functions are then moved to the start of the relevant
access rules like this:

```python
def can_defeat_enemy(state: CollectionState, player: int, enemy: str) -> bool:
    if state.mygame_state_is_stale[player]:
        state.mygame_defeatable_enemies[player] = recalculate_defeatable_enemies(state)
        state.mygame_state_is_stale[player] = False

    return enemy in state.mygame_defeatable_enemies[player]
```

Only use LogicMixin if necessary. There are often other ways to achieve what it does, like making clever use of
`state.prog_items`, using event items, pseudo-regions, etc.

#### pre_fill

```python
def pre_fill(self) -> None:
    # place item Herb into location Chest1 for some reason
    item = self.create_item("Herb")
    self.multiworld.get_location("Chest1", self.player).place_locked_item(item)
    # in most cases it's better to do this at the same time the itempool is
    # filled to avoid accidental duplicates, such as manually placed and still in the itempool
```

### Generate Output

```python
from .mod import generate_mod


def generate_output(self, output_directory: str) -> None:
    # How to generate the mod or ROM highly depends on the game.
    # If the mod is written in Lua, Jinja can be used to fill a template.
    # If the mod reads a json file, `json.dump()` can be used to generate that.
    # code below is a dummy
    data = {
        "seed": self.multiworld.seed_name,  # to verify the server's multiworld
        "slot": self.multiworld.player_name[self.player],  # to connect to server
        "items": {location.name: location.item.name
                  if location.item.player == self.player else "Remote"
                  for location in self.multiworld.get_filled_locations(self.player)},
        # store start_inventory from player's .yaml
        # make sure to mark as not remote_start_inventory when connecting if stored in rom/mod
        "starter_items": [item.name for item in self.multiworld.precollected_items[self.player]],
    }

    # add needed option results to the dictionary
    data.update(self.options.as_dict("final_boss_hp", "difficulty", "fix_xyz_glitch"))
    # point to a ROM specified by the installation
    src = self.settings.rom_file
    # or point to worlds/mygame/data/mod_template
    src = os.path.join(os.path.dirname(__file__), "data", "mod_template")
    # generate output path
    mod_name = self.multiworld.get_out_file_name_base(self.player)
    out_file = os.path.join(output_directory, mod_name + ".zip")
    # generate the file
    generate_mod(src, out_file, data)
```

### Slot Data

If a client or tracker needs to know information about the generated seed, a preferred method of transferring the data 
is through the slot data. This is filled with the `fill_slot_data` method of your world by returning a `dict` with 
`str` keys that can be serialized with json. However, to not waste resources, it should be limited to data that is 
absolutely necessary. Slot data is sent to your client once it has successfully 
[connected](network%20protocol.md#connected).

If you need to know information about locations in your world, instead of propagating the slot data, it is preferable
to use [LocationScouts](network%20protocol.md#locationscouts), since that data already exists on the server. Adding 
item/location pairs is unnecessary since the MWGG server already retains and freely gives that information to clients 
that request it. The most common usage of slot data is sending option results that the client needs to be aware of.

```python
def fill_slot_data(self) -> Dict[str, Any]:
    # In order for our game client to handle the generated seed correctly we need to know what the user selected
    # for their difficulty and final boss HP.
    # A dictionary returned from this method gets set as the slot_data and will be sent to the client after connecting.
    # The options dataclass has a method to return a `Dict[str, Any]` of each option name provided and the relevant
    # option's value.
    return self.options.as_dict("difficulty", "final_boss_hp")
```

### Documentation

Each world implementation should have a tutorial and a game info page. These are both rendered on the website by reading
the `.md` files in your world's `/docs` directory.

#### Game Info

The game info page is for a short breakdown of what your game is and how it works in MultiworldGG. Any additional
information that may be useful to the player when learning your randomizer should also go here. The file name format
is `<language key>_<game name>.md`. While you can write these docs for multiple languages, currently only the english
version is displayed on the website.

#### Tutorials

Your game can have as many tutorials in as many languages as you like, with each one having a relevant `Tutorial`
defined in the `WebWorld`. The file name you use isn't particularly important, but it should be descriptive of what
the tutorial covers, and the name of the file must match the relative URL provided in the `Tutorial`. Currently,
the JS that determines this ignores the provided file name and will search for `game/document_lang.md`, where
`game/document/lang` is the provided URL.

### Tests

Each world is expected to include unit tests that cover its logic, to ensure no logic bug regressions occur. This can be
done by creating a `/test` package within your world package. The `__init__.py` within this folder is where the world's
TestBase should be defined. This can be inherited from the main TestBase, which will automatically set up a solo
multiworld for each test written using it. Within subsequent modules, classes should be defined which inherit the world
TestBase, and can then define options to test in the class body, and run tests in each test method.

Example `__init__.py`

```python
from test.bases import WorldTestBase


class MyGameTestBase(WorldTestBase):
    game = "My Game"
```

Next, using the rules defined in the above `set_rules` we can test that the chests have the correct access rules.

Example `test_chest_access.py`

```python
from . import MyGameTestBase


class TestChestAccess(MyGameTestBase):
    def test_sword_chests(self) -> None:
        """Test locations that require a sword"""
        locations = ["Chest1", "Chest2"]
        items = [["Sword"]]
        # this will test that each location can't be accessed without the "Sword", but can be accessed once obtained
        self.assertAccessDependency(locations, items)

    def test_any_weapon_chests(self) -> None:
        """Test locations that require any weapon"""
        locations = [f"Chest{i}" for i in range(3, 6)]
        items = [["Sword"], ["Axe"], ["Spear"]]
        # this will test that chests 3-5 can't be accessed without any weapon, but can be with just one of them
        self.assertAccessDependency(locations, items)
```

For more information on tests, check the [tests doc](tests.md).<|MERGE_RESOLUTION|>--- conflicted
+++ resolved
@@ -262,13 +262,8 @@
 
 Regions have a list called `exits`, containing `Entrance` objects representing transitions to other regions.
 
-<<<<<<< HEAD
-There must be one special region (Called "Menu" by default, but configurable using [origin_region_name](https://github.com/MultiworldGG/MultiworldGG/blob/main/worlds/AutoWorld.py#L298-L299)),
+There must be one special region (Called "Menu" by default, but configurable using [origin_region_name](https://github.com/MultiworldGG/MultiworldGG/blob/main/worlds/AutoWorld.py#L310-L311)),
 from which the logic unfolds. MWGG assumes that a player will always be able to return to this starting region by resetting the game ("Save and quit").
-=======
-There must be one special region (Called "Menu" by default, but configurable using [origin_region_name](https://github.com/ArchipelagoMW/Archipelago/blob/main/worlds/AutoWorld.py#L310-L311)),
-from which the logic unfolds. AP assumes that a player will always be able to return to this starting region by resetting the game ("Save and quit").
->>>>>>> ba66ef14
 
 ### Entrances
 

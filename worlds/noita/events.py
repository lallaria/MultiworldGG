--- conflicted
+++ resolved
@@ -1,48 +1,3 @@
-<<<<<<< HEAD
-from typing import Dict, TYPE_CHECKING
-from BaseClasses import Item, ItemClassification, Location, Region
-from . import items, locations
-
-if TYPE_CHECKING:
-    from . import NoitaWorld
-
-
-def create_event(player: int, name: str) -> Item:
-    return items.NoitaItem(name, ItemClassification.progression, None, player)
-
-
-def create_location(player: int, name: str, region: Region) -> Location:
-    return locations.NoitaLocation(player, name, None, region)
-
-
-def create_locked_location_event(player: int, region: Region, item: str) -> Location:
-    new_location = create_location(player, item, region)
-    new_location.place_locked_item(create_event(player, item))
-
-    region.locations.append(new_location)
-    return new_location
-
-
-def create_all_events(world: "NoitaWorld", created_regions: Dict[str, Region]) -> None:
-    for region_name, event in event_locks.items():
-        region = created_regions[region_name]
-        create_locked_location_event(world.player, region, event)
-
-    world.multiworld.completion_condition[world.player] = lambda state: state.has("Victory", world.player)
-
-
-# Maps region names to event names
-event_locks: Dict[str, str] = {
-    "The Work": "Victory",
-    "Mines": "Portal to Holy Mountain 1",
-    "Coal Pits": "Portal to Holy Mountain 2",
-    "Snowy Depths": "Portal to Holy Mountain 3",
-    "Hiisi Base": "Portal to Holy Mountain 4",
-    "Underground Jungle": "Portal to Holy Mountain 5",
-    "The Vault": "Portal to Holy Mountain 6",
-    "Temple of the Art": "Portal to Holy Mountain 7",
-}
-=======
 from typing import TYPE_CHECKING
 from BaseClasses import Item, ItemClassification, Location, Region
 from . import items, locations
@@ -85,5 +40,4 @@
     "Underground Jungle": "Portal to Holy Mountain 5",
     "The Vault": "Portal to Holy Mountain 6",
     "Temple of the Art": "Portal to Holy Mountain 7",
-}
->>>>>>> 2a0d0b42
+}
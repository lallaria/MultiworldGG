--- conflicted
+++ resolved
@@ -230,15 +230,6 @@
     Component('Zelda 1 Client', 'Zelda1Client', file_identifier=SuffixIdentifier('.aptloz')),
     # ChecksFinder
     Component('ChecksFinder Client', 'ChecksFinderClient'),
-<<<<<<< HEAD
-=======
-    # Starcraft 2
-    Component('Starcraft 2 Client', 'Starcraft2Client'),
-    # Zillion
-    Component('Zillion Client', 'ZillionClient',
-              file_identifier=SuffixIdentifier('.apzl')),
-
->>>>>>> 5491f8c4
     #MegaMan Battle Network 3
     Component('MMBN3 Client', 'MMBN3Client', file_identifier=SuffixIdentifier('.apbn3')),
     # Manual games in Arch

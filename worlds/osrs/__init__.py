--- conflicted
+++ resolved
@@ -319,11 +319,6 @@
             for item_row in filler_items:
                 item = self.create_item(item_row.name)
                 self.multiworld.itempool.append(item)
-<<<<<<< HEAD
-
-
-=======
->>>>>>> bcd7d62d
 
     def get_filler_item_name(self) -> str:
         if self.options.enable_duds:

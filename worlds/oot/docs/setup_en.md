--- conflicted
+++ resolved
@@ -10,13 +10,8 @@
   - Version 2.3.1 and later are supported. Version 2.10 is recommended for stability.
   - Detailed installation instructions for BizHawk can be found at the above link.
   - Windows users must run the prereq installer first, which can also be found at the above link.
-<<<<<<< HEAD
 - The built-in MultiworldGG client, which can be installed [here](https://github.com/MultiworldGG/MultiworldGG/releases).
 - An Ocarina of Time v1.0 ROM.
-=======
-- The built-in Archipelago client, which can be installed [here](https://github.com/ArchipelagoMW/Archipelago/releases).
-- A US Ocarina of Time v1.0 ROM.
->>>>>>> d19bf98d
 
 ## Configuring BizHawk
 

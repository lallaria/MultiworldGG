import os
import logging
from typing import List, Union, ClassVar, Any, Optional, Tuple
import settings
from BaseClasses import Tutorial, Region, Location, LocationProgressType, Item, ItemClassification, MultiWorld, CollectionState
from Fill import fill_restrictive, FillError
from Options import Accessibility, OptionError
from worlds.AutoWorld import WebWorld, World

from .Util import *
from .Options import *
from .Logic import create_connections, apply_self_locking_rules
from .PatchWriter import oos_create_ap_procedure_patch
from .data import LOCATIONS_DATA
from .data.Constants import *
from .data.Items import ITEMS_DATA
from .data.Regions import REGIONS, NATZU_REGIONS, GASHA_REGIONS

from .Client import OracleOfSeasonsClient  # Unused, but required to register with BizHawkClient


class OracleOfSeasonsSettings(settings.Group):
    class RomFile(settings.UserFilePath):
        """File name of the Oracle of Seasons US ROM"""
        copy_to = "Legend of Zelda, The - Oracle of Seasons (USA).gbc"
        description = "OoS ROM File"
        md5s = [ROM_HASH]

    class OoSCharacterSprite(str):
        """
        The name of the sprite file to use (from "data/sprites/oos_ooa/").
        Putting "link" as a value uses the default game sprite.
        Putting "random" as a value randomly picks a sprite from your sprites directory for each generated ROM.
        If you want some weighted result, you can arrange the options like in your option yaml.
        """

    class OoSCharacterPalette(str):
        """
        The color palette used for character sprite throughout the game.
        Valid values are: "green", "red", "blue", "orange", and "random"
        If you want some weighted result, you can arrange the options like in your option yaml.
        If you want a color weight to only apply to a specific sprite, you can write color|sprite: weight.
        For example, red|link: 1 would add red in the possible palettes with a weight of 1 only if link is the selected sprite
        """

    class OoSRevealDiggingSpots(str):
        """
        If enabled, hidden digging spots in Subrosia are revealed as diggable tiles.
        """

    class OoSHeartBeepInterval(str):
        """
        A factor applied to the infamous heart beep sound interval.
        Valid values are: "vanilla", "half", "quarter", "disabled"
        """

    class OoSRemoveMusic(str):
        """
        If true, no music will be played in the game while sound effects remain untouched
        """

    rom_file: RomFile = RomFile(RomFile.copy_to)
    rom_start: bool = True
    character_sprite: Union[OoSCharacterSprite, str] = "link"
    character_palette: Union[OoSCharacterPalette, str] = "green"
    reveal_hidden_subrosia_digging_spots: Union[OoSRevealDiggingSpots, bool] = True
    heart_beep_interval: Union[OoSHeartBeepInterval, str] = "vanilla"
    remove_music: Union[OoSRemoveMusic, bool] = False


class OracleOfSeasonsWeb(WebWorld):
    theme = "grass"
    setup_en = Tutorial(
        "Multiworld Setup Guide",
        "A guide to setting up Oracle of Seasons for MultiworldGG on your computer.",
        "English",
        "oos_setup_en.md",
        "oos_setup/en",
        ["Dinopony"]
    )

    setup_fr = Tutorial(
        "Guide de configuration MultiWorld",
        "Un guide pour configurer Oracle of Seasons de MultiworldGG sur votre PC.",
        "Français",
        "oos_setup_fr.md",
        "oos_setup/fr",
        ["Deoxis"]
    )
    tutorials = [setup_en, setup_fr]


class OracleOfSeasonsWorld(World):
    """
    The Legend of Zelda: Oracles of Seasons is one of the rare Capcom entries to the series.
    The seasons in the world of Holodrum have been a mess since Onox captured Din, the Oracle of Seasons.
    Gather the Essences of Nature, confront Onox and rescue Din to give nature some rest in Holodrum.
    """
    game = "The Legend of Zelda - Oracle of Seasons"
<<<<<<< HEAD
    author: str = "Piapiou"
    igdb_id = 1032
=======
    author: str = "Dinopony"
>>>>>>> 997ec7ac
    options_dataclass = OracleOfSeasonsOptions
    options: OracleOfSeasonsOptions
    required_client_version = (0, 5, 1)
    web = OracleOfSeasonsWeb()
    topology_present = True

    settings: ClassVar[OracleOfSeasonsSettings]
    settings_key = "tloz_oos_options"

    location_name_to_id = build_location_name_to_id_dict()
    item_name_to_id = build_item_name_to_id_dict()
    item_name_groups = ITEM_GROUPS
    location_name_groups = LOCATION_GROUPS
    origin_region_name = "impa's house"

    def __init__(self, multiworld, player):
        super().__init__(multiworld, player)

        self.pre_fill_items: List[Item] = []
        self.default_seasons: Dict[str, str] = DEFAULT_SEASONS.copy()
        self.dungeon_entrances: Dict[str, str] = DUNGEON_CONNECTIONS.copy()
        self.portal_connections: Dict[str, str] = PORTAL_CONNECTIONS.copy()
        self.lost_woods_item_sequence: List[List] = LOST_WOODS_ITEM_SEQUENCE.copy()
        self.lost_woods_main_sequence: List[List] = LOST_WOODS_MAIN_SEQUENCE.copy()
        self.old_man_rupee_values: Dict[str, int] = OLD_MAN_RUPEE_VALUES.copy()
        self.samasa_gate_code: List[int] = SAMASA_GATE_CODE.copy()
        self.shop_prices: Dict[str, int] = VANILLA_SHOP_PRICES.copy()
        self.shop_order: List[List[str]] = []
        self.shop_rupee_requirements: Dict[str, int] = {}
        self.essences_in_game: List[str] = ESSENCES.copy()
        self.random_rings_pool: List[str] = []
        self.remaining_progressive_gasha_seeds = 0

    def generate_early(self):
        if self.interpret_slot_data(None):
            return

        if self.options.randomize_ai:
            self.options.golden_beasts_requirement.value = 0

        conflicting_rings = self.options.required_rings.value & self.options.excluded_rings.value
        if len(conflicting_rings) > 0:
            raise OptionError("Required Rings and Excluded Rings contain the same element(s)", conflicting_rings)

        self.remaining_progressive_gasha_seeds = self.options.deterministic_gasha_locations.value

        self.pick_essences_in_game()
        if len(self.essences_in_game) < self.options.treehouse_old_man_requirement:
            self.options.treehouse_old_man_requirement.value = len(self.essences_in_game)

        self.restrict_non_local_items()
        self.randomize_default_seasons()
        self.randomize_old_men()

        if self.options.shuffle_dungeons:
            self.shuffle_dungeons()
        if self.options.shuffle_portals != "vanilla":
            self.shuffle_portals()

        if self.options.randomize_lost_woods_item_sequence:
            # Pick 4 random seasons & directions (last one has to be "left")
            self.lost_woods_item_sequence = []
            for i in range(4):
                self.lost_woods_item_sequence.append([
                    self.random.choice(DIRECTIONS) if i < 3 else DIRECTION_LEFT,
                    self.random.choice(SEASONS)
                ])

        if self.options.randomize_lost_woods_main_sequence:
            # Pick 4 random seasons & directions (last one has to be "up")
            self.lost_woods_main_sequence = []
            for i in range(4):
                self.lost_woods_main_sequence.append([
                    self.random.choice(DIRECTIONS) if i < 3 else DIRECTION_UP,
                    self.random.choice(SEASONS)
                ])

        if self.options.randomize_samasa_gate_code:
            self.samasa_gate_code = []
            for i in range(self.options.samasa_gate_code_length.value):
                self.samasa_gate_code.append(self.random.randint(0, 3))

        self.randomize_shop_order()
        self.randomize_shop_prices()
        self.compute_rupee_requirements()

        self.create_random_rings_pool()

    def pick_essences_in_game(self):
        # If the value for "Placed Essences" is lower than "Required Essences" (which can happen when using random
        # values for both), a new random value is automatically picked in the valid range.
        if self.options.required_essences > self.options.placed_essences:
            self.options.placed_essences.value = self.random.randint(self.options.required_essences.value, 8)

        # If some essence pedestal locations were excluded and essences are not shuffled,
        # remove those essences in priority
        if not self.options.shuffle_essences:
            excluded_locations_data = {name: data for name, data in LOCATIONS_DATA.items() if name in self.options.exclude_locations.value}
            for loc_name, loc_data in excluded_locations_data.items():
                if "essence" in loc_data and loc_data["essence"] is True:
                    self.essences_in_game.remove(loc_data["vanilla_item"])
            if len(self.essences_in_game) < self.options.required_essences:
                raise ValueError(f"Too many essence pedestal locations were excluded, seed will be unbeatable")

        # If we need to remove more essences, pick them randomly
        self.random.shuffle(self.essences_in_game)
        self.essences_in_game = self.essences_in_game[0:self.options.placed_essences]

    def restrict_non_local_items(self):
        # Restrict non_local_items option in cases where it's incompatible with other options that enforce items
        # to be placed locally (e.g. dungeon items with keysanity off)
        if not self.options.keysanity_small_keys:
            self.options.non_local_items.value -= self.item_name_groups["Small Keys"]
            self.options.non_local_items.value -= self.item_name_groups["Master Keys"]
        if not self.options.keysanity_boss_keys:
            self.options.non_local_items.value -= self.item_name_groups["Boss Keys"]
        if not self.options.keysanity_maps_compasses:
            self.options.non_local_items.value -= self.item_name_groups["Dungeon Maps"]
            self.options.non_local_items.value -= self.item_name_groups["Compasses"]

    def randomize_default_seasons(self):
        if self.options.default_seasons == "randomized":
            seasons_pool = SEASONS
        elif self.options.default_seasons.current_key.endswith("singularity"):
            single_season = self.options.default_seasons.current_key.replace("_singularity", "")
            if single_season == "random":
                single_season = self.random.choice(SEASONS)
            else:
                single_season = next(byte for byte, name in SEASON_NAMES.items() if name == single_season)
            seasons_pool = [single_season]
        else:
            return

        for region in self.default_seasons:
            if region == "HORON_VILLAGE" and not self.options.normalize_horon_village_season:
                continue
            self.default_seasons[region] = self.random.choice(seasons_pool)

    def shuffle_dungeons(self):
        shuffled_dungeons = list(self.dungeon_entrances.values())
        self.random.shuffle(shuffled_dungeons)
        self.dungeon_entrances = dict(zip(self.dungeon_entrances, shuffled_dungeons))

        # If alt entrances are left as-is, we need to ensure D3 entrance doesn't lead to a dungeon with an alternate
        # entrance (D0 or D2) because people might leave by the front door and get caught in a drowning loop of doom
        forbidden_d3_dungeons = []
        if not self.options.remove_d0_alt_entrance:
            forbidden_d3_dungeons.append("enter d0")
        if not self.options.remove_d2_alt_entrance:
            forbidden_d3_dungeons.append("enter d2")

        d3_dungeon = self.dungeon_entrances["d3 entrance"]
        if d3_dungeon in forbidden_d3_dungeons:
            # Randomly pick a valid dungeon for D3 entrance, and make the entrance that was going to that dungeon
            # lead to the problematic dungeon instead
            allowed_dungeons = [d for d in DUNGEON_CONNECTIONS.values() if d not in forbidden_d3_dungeons]
            dungeon_to_swap = self.random.choice(allowed_dungeons)
            for k in self.dungeon_entrances.keys():
                if self.dungeon_entrances[k] == dungeon_to_swap:
                    self.dungeon_entrances[k] = d3_dungeon
                    break
            self.dungeon_entrances["d3 entrance"] = dungeon_to_swap

    def shuffle_portals(self):
        holodrum_portals = list(PORTAL_CONNECTIONS.keys())
        subrosian_portals = list(PORTAL_CONNECTIONS.values())
        if self.options.shuffle_portals == "shuffle_outwards":
            # Shuffle Outwards: connect Holodrum portals with random Subrosian portals
            self.random.shuffle(subrosian_portals)
            self.portal_connections = dict(zip(holodrum_portals, subrosian_portals))
        else:
            # Shuffle: connect any portal with any other portal. To keep both dimensions available, we need to ensure
            # that at least one Subrosian portal that is not D8 portal is connected to Holodrum that isn't the
            # temple remains upper portal (since that portal is only available with a subrosia access)
            self.random.shuffle(holodrum_portals)
            if holodrum_portals[0] == "temple remains upper portal":
                holodrum_portals[0], holodrum_portals[1] = holodrum_portals[1], holodrum_portals[0]
            guaranteed_portal_holodrum = holodrum_portals.pop(0)

            self.random.shuffle(subrosian_portals)
            if subrosian_portals[0] == "d8 entrance portal":
                subrosian_portals[0], subrosian_portals[1] = subrosian_portals[1], subrosian_portals[0]
            guaranteed_portal_subrosia = subrosian_portals.pop(0)

            shuffled_portals = holodrum_portals + subrosian_portals
            self.random.shuffle(shuffled_portals)
            it = iter(shuffled_portals)
            self.portal_connections = dict(zip(it, it))
            self.portal_connections[guaranteed_portal_holodrum] = guaranteed_portal_subrosia

        # If accessibility option expects all locations or all progression items to be reachable, portals need to be
        # set in a way that is valid regarding this condition. If that is not the case, re-shuffle portals recursively
        # until we end up with a satisfying shuffle.
        if self.options.accessibility != Accessibility.option_minimal and not self.is_volcanoes_west_portal_reachable():
            return self.shuffle_portals()

        # If essences are placed in dungeons and D8 dungeon portal is unreachable, this makes the seed unbeatable.
        # To avoid this, we re-shuffle portals recursively until we end up with a satisfying shuffle.
        # We only need to check that if accessibility is minimal since the above check should cover the blocked D8 already otherwise
        if (self.options.accessibility == Accessibility.option_minimal
                and self.options.required_essences == self.options.placed_essences
                and not self.options.shuffle_essences and not self.is_d8_portal_reachable()):
            return self.shuffle_portals()

    def are_portals_connected(self, portal_1, portal_2):
        if portal_1 in self.portal_connections:
            if self.portal_connections[portal_1] == portal_2:
                return True
        if portal_2 in self.portal_connections:
            if self.portal_connections[portal_2] == portal_1:
                return True
        return False

    def is_volcanoes_west_portal_reachable(self):
        if self.are_portals_connected("temple remains upper portal", "volcanoes west portal"):
            return False
        if self.are_portals_connected("d8 entrance portal", "volcanoes west portal"):
            return False
        return True

    def is_d8_portal_reachable(self):
        return not self.are_portals_connected("d8 entrance portal", "volcanoes west portal")

    def randomize_old_men(self):
        if self.options.shuffle_old_men == OracleOfSeasonsOldMenShuffle.option_shuffled_values:
            shuffled_rupees = list(self.old_man_rupee_values.values())
            self.random.shuffle(shuffled_rupees)
            self.old_man_rupee_values = dict(zip(self.old_man_rupee_values, shuffled_rupees))
        elif self.options.shuffle_old_men == OracleOfSeasonsOldMenShuffle.option_random_values:
            for key in self.old_man_rupee_values.keys():
                sign = self.random.choice([-1, 1])
                self.old_man_rupee_values[key] = self.random.choice(get_old_man_values_pool()) * sign
        elif self.options.shuffle_old_men == OracleOfSeasonsOldMenShuffle.option_random_positive_values:
            for key in self.old_man_rupee_values.keys():
                self.old_man_rupee_values[key] = self.random.choice(get_old_man_values_pool())
        else:
            # Remove the old man values from the pool so that they don't count negative when they are shuffled as items
            self.old_man_rupee_values = {}

    def randomize_shop_order(self):
        self.shop_order = [
            ["horonShop1", "horonShop2", "horonShop3"],
            ["memberShop1", "memberShop2", "memberShop3"],
            ["syrupShop1", "syrupShop2", "syrupShop3"]
        ]
        if self.options.advance_shop:
            self.shop_order.append(["advanceShop1", "advanceShop2", "advanceShop3"])
        if self.options.shuffle_business_scrubs:
            self.shop_order.extend([["spoolSwampScrub"], ["samasaCaveScrub"], ["d2Scrub"], ["d4Scrub"]])
        self.random.shuffle(self.shop_order)

    def randomize_shop_prices(self):
        if self.options.shop_prices == "vanilla":
            if self.options.enforce_potion_in_shop:
                self.shop_prices["horonShop3"] = 300
            return
        if self.options.shop_prices == "free":
            self.shop_prices = {k: 0 for k in self.shop_prices}
            return

        # Prices are randomized, get a random price that follow set options for each shop location.
        # Values must be rounded to nearest valid rupee amount.
        average = AVERAGE_PRICE_PER_LOCATION[self.options.shop_prices.current_key]
        deviation = min(19 * (average / 50), 100)
        for i, shop in enumerate(self.shop_order):
            shop_price_factor = (i / len(self.shop_order)) + 0.5
            for location_code in shop:
                value = self.random.gauss(average, deviation) * shop_price_factor
                self.shop_prices[location_code] = min(VALID_RUPEE_PRICE_VALUES, key=lambda x: abs(x - value))
        # Subrosia market special cases
        for i in range(2, 6):
            value = self.random.gauss(average, deviation) * 0.5
            self.shop_prices[f"subrosianMarket{i}"] = min(VALID_RUPEE_PRICE_VALUES, key=lambda x: abs(x - value))

    def compute_rupee_requirements(self):
        # Compute global rupee requirements for each shop, based on shop order and item prices
        cumulated_requirement = 0
        for shop in self.shop_order:
            if shop[0].startswith("advance") and not self.options.advance_shop:
                continue
            if shop[0].endswith("Scrub") and not self.options.shuffle_business_scrubs:
                continue
            # Add the price of each shop location in there to the requirement
            for shop_location in shop:
                cumulated_requirement += self.shop_prices[shop_location]
            # Deduce the shop name from the code of the first location
            shop_name = shop[0]
            if not shop_name.endswith("Scrub"):
                shop_name = shop_name[:-1]
            self.shop_rupee_requirements[shop_name] = cumulated_requirement

    def create_random_rings_pool(self):
        # Get a subset of as many rings as needed, with a potential filter depending on chosen options
        ring_names = [name for name, idata in ITEMS_DATA.items() if "ring" in idata]

        # Remove required rings because they'll be added later anyway
        ring_names = [name for name in ring_names if name not in self.options.required_rings.value and name not in self.options.excluded_rings.value]

        self.random.shuffle(ring_names)
        self.random_rings_pool = ring_names

    def location_is_active(self, location_name, location_data):
        if not location_data.get("conditional", False):
            return True

        region_id = location_data["region_id"]
        if region_id == "advance shop":
            return self.options.advance_shop.value
        if location_name in SUBROSIA_HIDDEN_DIGGING_SPOTS_LOCATIONS:
            return self.options.shuffle_golden_ore_spots
        if location_name in RUPEE_OLD_MAN_LOCATIONS:
            return self.options.shuffle_old_men == OracleOfSeasonsOldMenShuffle.option_turn_into_locations
        if location_name in SCRUB_LOCATIONS:
            return self.options.shuffle_business_scrubs
        if location_name == "Horon Village: Shop #3":
            return not self.options.enforce_potion_in_shop
        if location_name.startswith("Gasha Nut #"):
            return int(location_name[11:]) <= self.options.deterministic_gasha_locations
        if location_name in SECRETS:
            return self.options.secret_locations
        if location_name == "Horon Village: Item Inside Maku Tree (3+ Essences)":
            return len(self.essences_in_game) >= 3
        if location_name == "Horon Village: Item Inside Maku Tree (5+ Essences)":
            return len(self.essences_in_game) >= 5
        if location_name == "Horon Village: Item Inside Maku Tree (7+ Essences)":
            return len(self.essences_in_game) >= 7
        if location_name in SECRETS:
            return self.options.secret_locations
        return False

    def create_location(self, region_name: str, location_name: str, local: bool):
        region = self.multiworld.get_region(region_name, self.player)
        location = Location(self.player, location_name, self.location_name_to_id[location_name], region)
        region.locations.append(location)
        if local:
            location.item_rule = lambda item: item.player == self.player

    def create_regions(self):
        # Create regions
        for region_name in REGIONS:
            region = Region(region_name, self.player, self.multiworld)
            self.multiworld.regions.append(region)

        for region_name in NATZU_REGIONS[self.options.animal_companion.current_key]:
            region = Region(region_name, self.player, self.multiworld)
            self.multiworld.regions.append(region)

        if self.options.logic_difficulty == OracleOfSeasonsLogicDifficulty.option_hell:
            region = Region("rooster adventure", self.player, self.multiworld)
            self.multiworld.regions.append(region)

        if self.options.deterministic_gasha_locations > 0:
            for i in range(self.options.deterministic_gasha_locations):
                region = Region(GASHA_REGIONS[i], self.player, self.multiworld)
                self.multiworld.regions.append(region)

        # Create locations
        for location_name, location_data in LOCATIONS_DATA.items():
            if not self.location_is_active(location_name, location_data):
                continue

            is_local = "local" in location_data and location_data["local"] is True
            self.create_location(location_data['region_id'], location_name, is_local)

        self.create_events()
        self.exclude_locations_automatically()

    def create_event(self, region_name, event_item_name):
        region = self.multiworld.get_region(region_name, self.player)
        location = Location(self.player, region_name + ".event", None, region)
        region.locations.append(location)
        location.place_locked_item(Item(event_item_name, ItemClassification.progression, None, self.player))

    def create_events(self):
        # Events to indicate a given tree stump is reachable
        self.create_event("spool stump", "_reached_spool_stump")
        self.create_event("temple remains lower stump", "_reached_remains_stump")
        self.create_event("temple remains upper stump", "_reached_remains_stump")
        self.create_event("d1 stump", "_reached_eyeglass_stump")
        self.create_event("d2 stump", "_reached_d2_stump")
        self.create_event("d5 stump", "_reached_eyeglass_stump")
        self.create_event("sunken city dimitri", "_saved_dimitri_in_sunken_city")
        self.create_event("ghastly stump", "_reached_ghastly_stump")
        self.create_event("coast stump", "_reached_coast_stump")
        # Events for beating golden beasts
        self.create_event("golden darknut", "_beat_golden_darknut")
        self.create_event("golden lynel", "_beat_golden_lynel")
        self.create_event("golden octorok", "_beat_golden_octorok")
        self.create_event("golden moblin", "_beat_golden_moblin")
        # Events for "wild" seeds that can be found inside respawnable bushes in dungeons
        self.create_event("d4 miniboss room wild embers", "_wild_ember_seeds")
        self.create_event("d5 armos chest", "_wild_ember_seeds")
        self.create_event("d7 entrance wild embers", "_wild_ember_seeds")
        self.create_event("frypolar room wild mystery", "_wild_mystery_seeds")
        # Various events to help with logic
        self.create_event("bomb temple remains", "_triggered_volcano")
        self.create_event("subrosia market sector", "_reached_rosa")
        self.create_event("subrosian dance hall", "_reached_subrosian_dance_hall")
        self.create_event("subrosia pirates sector", "_met_pirates")
        self.create_event("tower of autumn", "_opened_tower_of_autumn")
        self.create_event("d2 moblin chest", "_reached_d2_bracelet_room")
        self.create_event("d5 drop ball", "_dropped_d5_magnet_ball")
        self.create_event("d8 SE crystal", "_dropped_d8_SE_crystal")
        self.create_event("d8 NE crystal", "_dropped_d8_NE_crystal")
        self.create_event("d2 rupee room", "_reached_d2_rupee_room")
        self.create_event("d6 rupee room", "_reached_d6_rupee_room")
        self.create_event("maku seed", "Maku Seed")

        if self.options.goal == OracleOfSeasonsGoal.option_beat_onox:
            self.create_event("onox beaten", "_beaten_game")
        elif self.options.goal == OracleOfSeasonsGoal.option_beat_ganon:
            self.create_event("ganon beaten", "_beaten_game")

        # Create events for reaching Gasha spots, used when Gasha-sanity is on
        for region_name in GASHA_SPOT_REGIONS:
            self.create_event(region_name, f"_reached_{region_name}")

        # Create event items to represent rupees obtained from Old Men, unless they are turned into locations
        if self.options.shuffle_old_men != OracleOfSeasonsOldMenShuffle.option_turn_into_locations:
            for region_name in self.old_man_rupee_values:
                self.create_event(region_name, "rupees from " + region_name)

    def exclude_locations_automatically(self):
        locations_to_exclude = set()
        # If goal essence requirement is set to a specific value, prevent essence-bound checks which require more
        # essences than this goal to hold anything of value
        if self.options.required_essences < 7 <= len(self.essences_in_game):
            locations_to_exclude.add("Horon Village: Item Inside Maku Tree (7+ Essences)")
            if self.options.required_essences < 5 <= len(self.essences_in_game):
                locations_to_exclude.add("Horon Village: Item Inside Maku Tree (5+ Essences)")
                if self.options.required_essences < 3 <= len(self.essences_in_game):
                    locations_to_exclude.add("Horon Village: Item Inside Maku Tree (3+ Essences)")
        if self.options.required_essences < self.options.treehouse_old_man_requirement:
            locations_to_exclude.add("Holodrum Plain: Old Man in Treehouse")

        # If dungeons without essence need to be excluded, do it if conditions are met
        if self.options.exclude_dungeons_without_essence and not self.options.shuffle_essences:
            for i, essence_name in enumerate(ESSENCES):
                if ESSENCES[i] not in self.essences_in_game:
                    locations_to_exclude.update(self.location_name_groups[f"D{i + 1}"])

        if not self.options.shuffle_business_scrubs:
            locations_to_exclude.difference_update(SCRUB_LOCATIONS)

        if self.options.randomize_ai:
            locations_to_exclude.add("Western Coast: Black Beast's Chest")

        for name in locations_to_exclude:
            self.multiworld.get_location(name, self.player).progress_type = LocationProgressType.EXCLUDED

    def set_rules(self):
        create_connections(self.multiworld, self.player, self.origin_region_name, self.options)
        apply_self_locking_rules(self.multiworld, self.player)
        self.multiworld.completion_condition[self.player] = lambda state: state.has("_beaten_game", self.player)

        if self.options.logic_difficulty == OracleOfSeasonsLogicDifficulty.option_hell:
            cucco_region = self.get_region("rooster adventure")
            # This saves using an event which is slightly more efficient
            self.multiworld.register_indirect_condition(cucco_region, self.get_entrance("d6 sector -> old man near d6"))
            self.multiworld.register_indirect_condition(cucco_region, self.get_entrance("d6 sector -> d6 entrance"))

    def create_item(self, name: str) -> Item:
        # If item name has a "!PROG" suffix, force it to be progression. This is typically used to create the right
        # amount of progression rupees while keeping them a filler item as default
        if name.endswith("!PROG"):
            name = name.removesuffix("!PROG")
            classification = ItemClassification.progression_skip_balancing
        elif name.endswith("!USEFUL"):
            # Same for above but with useful. This is typically used for Required Rings,
            # as we don't want those locked in a barren dungeon
            name = name.removesuffix("!USEFUL")
            classification = ITEMS_DATA[name]["classification"]
            if classification == ItemClassification.filler:
                classification = ItemClassification.useful
        else:
            classification = ITEMS_DATA[name]["classification"]
        ap_code = self.item_name_to_id[name]

        # A few items become progression only in hard logic
        progression_items_in_medium_logic = ["Expert's Ring", "Fist Ring", "Swimmer's Ring", "Energy Ring"]
        if self.options.logic_difficulty >= OracleOfSeasonsLogicDifficulty.option_medium and name in progression_items_in_medium_logic:
            classification = ItemClassification.progression
        # As many Gasha Seeds become progression as the number of deterministic Gasha Nuts
        if self.remaining_progressive_gasha_seeds > 0 and name == "Gasha Seed":
            self.remaining_progressive_gasha_seeds -= 1
            classification = ItemClassification.progression

        # Players in Medium+ are expected to know the default paths through Lost Woods, Phonograph becomes filler
        difficulties = ["medium", "hard"]
        if self.options.logic_difficulty in difficulties and not self.options.randomize_lost_woods_item_sequence and name == "Phonograph":
            classification = ItemClassification.filler

        # UT doesn't let us know if the item is progression or not, so it is always progression
        if hasattr(self.multiworld, "generation_is_fake"):
            classification = ItemClassification.progression

        return Item(name, classification, ap_code, self.player)

    def build_item_pool_dict(self):
        removed_item_quantities = self.options.remove_items_from_pool.value.copy()
        item_pool_dict = {}
        filler_item_count = 0
        rupee_item_count = 0
        ore_item_count = 0
        for loc_name, loc_data in LOCATIONS_DATA.items():
            if not self.location_is_active(loc_name, loc_data):
                continue
            if "vanilla_item" not in loc_data:
                continue

            item_name = loc_data['vanilla_item']
            if "Ring" in item_name:
                item_name = "Random Ring"
            if item_name in removed_item_quantities and removed_item_quantities[item_name] > 0:
                # If item was put in the "remove_items_from_pool" option, replace it with a random filler item
                removed_item_quantities[item_name] -= 1
                filler_item_count += 1
                continue
            if item_name == "Filler Item":
                filler_item_count += 1
                continue
            if item_name.startswith("Rupees ("):
                if self.options.shop_prices == OracleOfSeasonsShopPrices.option_free:
                    filler_item_count += 1
                else:
                    rupee_item_count += 1
                continue
            if item_name.startswith("Ore Chunks ("):
                if self.options.shop_prices == OracleOfSeasonsShopPrices.option_free or not self.options.shuffle_golden_ore_spots:
                    filler_item_count += 1
                else:
                    ore_item_count += 1
                continue
            if self.options.master_keys != OracleOfSeasonsMasterKeys.option_disabled and "Small Key" in item_name:
                # Small Keys don't exist if Master Keys are set to replace them
                filler_item_count += 1
                continue
            if self.options.master_keys == OracleOfSeasonsMasterKeys.option_all_dungeon_keys and "Boss Key" in item_name:
                # Boss keys don't exist if Master Keys are set to replace them
                filler_item_count += 1
                continue
            if self.options.starting_maps_compasses and ("Compass" in item_name or "Dungeon Map" in item_name):
                # Compasses and Dungeon Maps don't exist if player starts with them
                filler_item_count += 1
                continue
            if "essence" in loc_data and loc_data["essence"] is True:
                # If essence was decided not to be placed because of "Placed Essences" option or
                # because of pedestal being an excluded location, replace it with a filler item
                if item_name not in self.essences_in_game:
                    filler_item_count += 1
                    continue
                # If essences are not shuffled, place and lock this item directly on the pedestal.
                # Otherwise, the fill algorithm will take care of placing them anywhere in the multiworld.
                if not self.options.shuffle_essences:
                    essence_item = self.create_item(item_name)
                    self.multiworld.get_location(loc_name, self.player).place_locked_item(essence_item)
                    continue

            if item_name == "Gasha Seed":
                # Remove all gasha seeds from the pool to read as many as needed a later while limiting their impact on the item pool
                filler_item_count += 1
                continue

            if item_name == "Fool's Ore" and self.options.fools_ore == OracleOfSeasonsFoolsOre.option_excluded:
                filler_item_count += 1
                continue

            if item_name == "Flute":
                item_name = self.options.animal_companion.current_key.title() + "'s Flute"

            item_pool_dict[item_name] = item_pool_dict.get(item_name, 0) + 1

        # If Master Keys are enabled, put one for every dungeon
        if self.options.master_keys != OracleOfSeasonsMasterKeys.option_disabled:
            for small_key_name in ITEM_GROUPS["Master Keys"]:
                item_pool_dict[small_key_name] = 1
                filler_item_count -= 1

        # Add the required gasha seeds to the pool
        required_gasha_seeds = self.options.deterministic_gasha_locations.value
        item_pool_dict["Gasha Seed"] = required_gasha_seeds
        filler_item_count -= required_gasha_seeds

        if rupee_item_count > 0:
            rupee_item_pool, filler_item_count = self.build_rupee_item_dict(rupee_item_count, filler_item_count)
            item_pool_dict.update(rupee_item_pool)

        if ore_item_count > 0:
            ore_item_pool, filler_item_count = self.build_ore_item_dict(ore_item_count, filler_item_count)
            item_pool_dict.update(ore_item_pool)

        # Add the required rings
        ring_copy = sorted(self.options.required_rings.value.copy())
        for _ in range(len(ring_copy)):
            ring_name = f"{ring_copy.pop()}!USEFUL"
            item_pool_dict[ring_name] = item_pool_dict.get(ring_name, 0) + 1

            if item_pool_dict["Random Ring"] > 0:
                # Take from set ring pool first
                item_pool_dict["Random Ring"] -= 1
            else:
                # Take from filler after
                filler_item_count -= 1

        # Add as many filler items as required
        for _ in range(filler_item_count):
            random_filler_item = self.get_filler_item_name()
            item_pool_dict[random_filler_item] = item_pool_dict.get(random_filler_item, 0) + 1

        if "Random Ring" in item_pool_dict:
            quantity = item_pool_dict["Random Ring"]
            for _ in range(quantity):
                ring_name = self.get_random_ring_name()
                item_pool_dict[ring_name] = item_pool_dict.get(ring_name, 0) + 1
            del item_pool_dict["Random Ring"]

        return item_pool_dict

    def build_rupee_item_dict(self, rupee_item_count: int, filler_item_count: int) -> Tuple[int, int]:
        total_cost = max(self.shop_rupee_requirements.values())

        # Count the old man's contribution, it's especially important as it may be negative
        # (We ignore dungeons here because we don't want to worry about whether they'll be available)
        # TODO : With GER that note will be obsolete
        old_man_rupee = 0
        for name in self.old_man_rupee_values:
            old_man_rupee += self.old_man_rupee_values[name]

        target = total_cost / 2 - old_man_rupee
        total_cost -= old_man_rupee
        return self.build_currency_item_dict(rupee_item_count, filler_item_count, target, total_cost, "Rupees", VALID_RUPEE_ITEM_VALUES)

    def build_ore_item_dict(self, ore_item_count: int, filler_item_count: int) -> Tuple[int, int]:
        total_cost = sum([self.shop_prices[loc] for loc in MARKET_LOCATIONS])
        target = total_cost / 2

        return self.build_currency_item_dict(ore_item_count, filler_item_count, target, total_cost, "Ore Chunks", VALID_ORE_ITEM_VALUES)

    def build_currency_item_dict(self, currency_item_count: int, filler_item_count: int, initial_target: int,
                                 total_cost: int, currency_name: str, valid_currency_item_values: list[int]):
        average_ore_value = total_cost / currency_item_count
        deviation = average_ore_value / 2.5
        currency_item_dict = {}
        target = initial_target
        for i in range(0, currency_item_count):
            value = self.random.gauss(average_ore_value, deviation)
            value = min(valid_currency_item_values, key=lambda x: abs(x - value))
            if value > average_ore_value / 3:
                # Put a "!PROG" suffix to force them to be created as progression items (see `create_item`)
                item_name = f"{currency_name} ({value})!PROG"
                target -= value
            else:
                # Don't count little packs as progression since they are likely irrelevant
                item_name = f"{currency_name} ({value})"
            currency_item_dict[item_name] = currency_item_dict.get(item_name, 0) + 1
        # If the target is positive, it means there aren't enough rupees, so we'll steal a filler from the pool and reroll
        if target > 0:
            return self.build_currency_item_dict(currency_item_count + 1, filler_item_count - 1, initial_target,
                                                 total_cost, currency_name, valid_currency_item_values)
        return currency_item_dict, filler_item_count

    def create_items(self):
        item_pool_dict = self.build_item_pool_dict()
        items = []
        for item_name, quantity in item_pool_dict.items():
            for _ in range(quantity):
                items.append(self.create_item(item_name))
        self.filter_confined_dungeon_items_from_pool(items)
        self.multiworld.itempool.extend(items)
        self.pre_fill_items.extend([Item(seed_name, ItemClassification.progression, None, self.player) for seed_name in SEED_ITEMS])

    def get_pre_fill_items(self):
        return self.pre_fill_items

    def pre_fill(self) -> None:
        self.pre_fill_seeds()
        self.pre_fill_dungeon_items()

    def filter_confined_dungeon_items_from_pool(self, items: List[Item]):
        confined_dungeon_items = []
        excluded_dungeons = []
        if self.options.exclude_dungeons_without_essence and not self.options.shuffle_essences:
            for i, essence_name in enumerate(ESSENCES):
                if ESSENCES[i] not in self.essences_in_game:
                    excluded_dungeons.append(i + 1)

        # Put Small Keys / Master Keys unless keysanity is enabled for those
        if self.options.master_keys != OracleOfSeasonsMasterKeys.option_disabled:
            small_keys_name = "Master Key"
        else:
            small_keys_name = "Small Key"
        if not self.options.keysanity_small_keys:
            confined_dungeon_items.extend([item for item in items if item.name.startswith(small_keys_name)])
        else:
            for i in excluded_dungeons:
                confined_dungeon_items.extend([item for item in items if item.name == f"{small_keys_name} ({DUNGEON_NAMES[i]})"])

        # Put Boss Keys unless keysanity is enabled for those
        if not self.options.keysanity_boss_keys:
            confined_dungeon_items.extend([item for item in items if item.name.startswith("Boss Key")])
        else:
            for i in excluded_dungeons:
                confined_dungeon_items.extend([item for item in items if item.name == f"Boss Key ({DUNGEON_NAMES[i]})"])

        # Put Maps & Compasses unless keysanity is enabled for those
        if not self.options.keysanity_maps_compasses:
            confined_dungeon_items.extend([item for item in items if item.name.startswith("Dungeon Map")
                                           or item.name.startswith("Compass")])
        else:
            for i in excluded_dungeons:
                confined_dungeon_items.extend([item for item in items
                                               if item.name == f"Dungeon Map ({DUNGEON_NAMES[i]})"
                                               or item.name == f"Compass ({DUNGEON_NAMES[i]})"])

        for item in confined_dungeon_items:
            items.remove(item)
        self.pre_fill_items.extend(confined_dungeon_items)

    def pre_fill_dungeon_items(self):
        # If keysanity is off, dungeon items can only be put inside local dungeon locations, and there are not so many
        # of those which makes them pretty crowded.
        # This usually ends up with generator not having anywhere to place a few small keys, making the seed unbeatable.
        # To circumvent this, we perform a restricted pre-fill here, placing only those dungeon items
        # before anything else.
        for i in range(0, 9):
            # Build a list of locations in this dungeon
            dungeon_location_names = [name for name, loc in LOCATIONS_DATA.items()
                                      if "dungeon" in loc and loc["dungeon"] == i]
            dungeon_locations = [loc for loc in self.multiworld.get_locations(self.player)
                                 if loc.name in dungeon_location_names and not loc.locked]

            # From the list of all dungeon items that needs to be placed restrictively, only filter the ones for the
            # dungeon we are currently processing.
            confined_dungeon_items = [item for item in self.pre_fill_items
                                      if item.name.endswith(f"({DUNGEON_NAMES[i]})")]
            if len(confined_dungeon_items) == 0:
                continue  # This list might be empty with some keysanity options

            # Remove from the all_state the items we're about to place
            for item in confined_dungeon_items:
                self.pre_fill_items.remove(item)
            collection_state = self.multiworld.get_all_state(False)
            # Perform a prefill to place confined items inside locations of this dungeon
            self.random.shuffle(dungeon_locations)
            fill_restrictive(self.multiworld, collection_state, dungeon_locations, confined_dungeon_items,
                             single_player_placement=True, lock=True, allow_excluded=True)

    def pre_fill_seeds(self) -> None:
        # The prefill algorithm for seeds has a few constraints:
        #   - it needs to place the "default seed" into Horon Village seed tree
        #   - it needs to place a random seed on the "duplicate tree" (can be Horon's tree)
        #   - it needs to place one of each seed on the 5 remaining trees
        # This has a few implications:
        #   - if Horon is the duplicate tree, this is the simplest case: we just place a starting seed in Horon's tree
        #     and scatter the 5 seed types on the 5 other trees
        #   - if Horon is NOT the duplicate tree, we need to remove Horon's seed from the pool of 5 seeds to scatter
        #     and put a random seed inside the duplicate tree. Then, we place the 4 remaining seeds on the 4 remaining
        #     trees
        TREES_TABLE = {
            OracleOfSeasonsDuplicateSeedTree.option_horon_village: "Horon Village: Seed Tree",
            OracleOfSeasonsDuplicateSeedTree.option_woods_of_winter: "Woods of Winter: Seed Tree",
            OracleOfSeasonsDuplicateSeedTree.option_north_horon: "Holodrum Plain: Seed Tree",
            OracleOfSeasonsDuplicateSeedTree.option_spool_swamp: "Spool Swamp: Seed Tree",
            OracleOfSeasonsDuplicateSeedTree.option_sunken_city: "Sunken City: Seed Tree",
            OracleOfSeasonsDuplicateSeedTree.option_tarm_ruins: "Tarm Ruins: Seed Tree",
        }
        duplicate_tree_name = TREES_TABLE[self.options.duplicate_seed_tree.value]

        def place_seed(seed_name: str, location_name: str):
            seed_item = self.create_item(seed_name)
            self.multiworld.get_location(location_name, self.player).place_locked_item(seed_item)

        seeds_to_place = list(SEED_ITEMS)

        manually_placed_trees = ["Horon Village: Seed Tree", duplicate_tree_name]
        trees_to_process = [name for name in TREES_TABLE.values() if name not in manually_placed_trees]

        # Place default seed type in Horon Village tree
        place_seed(SEED_ITEMS[self.options.default_seed.value], "Horon Village: Seed Tree")

        # If duplicate tree is not Horon's, remove Horon seed from the pool of placeable seeds
        if duplicate_tree_name != "Horon Village: Seed Tree":
            del seeds_to_place[self.options.default_seed.value]
            place_seed(self.random.choice(SEED_ITEMS), duplicate_tree_name)

        # Place remaining seeds on remaining trees
        self.random.shuffle(trees_to_process)
        for seed in seeds_to_place:
            place_seed(seed, trees_to_process.pop())

    def get_filler_item_name(self) -> str:
        FILLER_ITEM_NAMES = [
            "Rupees (1)", "Rupees (5)", "Rupees (10)", "Rupees (10)",
            "Rupees (20)", "Rupees (30)",
            "Ore Chunks (10)", "Ore Chunks (10)", "Ore Chunks (25)",
            "Random Ring", "Random Ring", "Random Ring",
            "Gasha Seed", "Gasha Seed",
            "Potion"
        ]

        item_name = self.random.choice(FILLER_ITEM_NAMES)
        if item_name == "Random Ring":
            return self.get_random_ring_name()
        return item_name

    def get_random_ring_name(self):
        if len(self.random_rings_pool) > 0:
            return self.random_rings_pool.pop()
        return self.get_filler_item_name()  # It might loop but not enough to really matter

    @classmethod
    def stage_fill_hook(cls, multiworld: MultiWorld, progitempool, usefulitempool, filleritempool, fill_locations):
        players = multiworld.get_game_players(OracleOfSeasonsWorld.game)
        if not players:
            return
        weight_dict = {}
        for player in players:
            possible_items = [["Flippers", "Bush Breaker"], ["Power Bracelet"]]
            bush_breakers = [["Progressive Sword"], ["Biggoron's Sword"]]
            world: OracleOfSeasonsWorld = multiworld.worlds[player]
            portal_connections = {world.portal_connections[key]: key for key in world.portal_connections}
            portal_connections.update(world.portal_connections)

            bad_portals = {"spool swamp portal", "horon village portal", "eyeglass lake portal", "temple remains lower portal", "d8 entrance portal"}
            if portal_connections["temple remains lower portal"] in bad_portals:
                bad_portals.add("temple remains upper portal")

            if multiworld.random.random() < 0.5:
                if portal_connections["horon village portal"] not in bad_portals:
                    possible_items.append(["Progressive Boomerang", "Progressive Boomerang"])
                else:
                    bush_breakers.append(["Progressive Boomerang", "Progressive Boomerang"])

            if portal_connections["eyeglass lake portal"] not in bad_portals and world.options.default_seed == "pegasus":
                items = ["Progressive Feather", "Progressive Feather", "Seed Satchel", "Bush Breaker"]
                if world.default_seasons["EYEGLASS_LAKE"] != SEASON_WINTER:
                    items.append("Rod of Seasons (Winter)")
                possible_items.append(items)

            if world.options.default_seed == "ember":
                possible_items.append(["Seed Satchel"])
                possible_items.append(["Progressive Slingshot"])

            if world.options.animal_companion == "dimitri":
                possible_items.append(["Dimitri's Flute"])
            elif world.options.animal_companion == "ricky":
                bush_breakers.append(["Ricky's Flute"])
            else:
                bush_breakers.append(["Moosh's Flute"])

            if not world.options.remove_d0_alt_entrance:
                if world.dungeon_entrances["d2 entrance"] == "enter d0" \
                        or world.dungeon_entrances["d5 entrance"] == "enter d0" \
                        or world.dungeon_entrances["d7 entrance"] == "enter d0" \
                        or (world.dungeon_entrances["d8 entrance"] == "enter d0" and portal_connections["d8 entrance portal"] not in bad_portals):
                    possible_items.append(["Bush Breaker"])

            if world.options.logic_difficulty > 0:
                if multiworld.random.random() < 0.5:
                    bush_breakers.append(["Bombs (10)", "Bombs (10)"])
                if world.options.default_seed == "gale":
                    bush_breakers.append(["Progressive Slingshot"])

            items = multiworld.random.choice(possible_items)
            if "Bush Breaker" in items:
                items.remove("Bush Breaker")
                items.extend(multiworld.random.choice(bush_breakers))
            for item in multiworld.precollected_items[player]:
                if item.name in items:
                    items.remove(item.name)
            weight_dict[player] = items

        indexes = {player: [] for player in players}
        for i in range(len(progitempool)):
            item = progitempool[i]
            player = item.player
            if player not in players:
                continue

            if len(indexes[player]) < len(weight_dict[player]):
                indexes[player].append(i)
            if item.name not in weight_dict[player]:
                continue
            other_index = indexes[player].pop()
            progitempool[i], progitempool[other_index] = progitempool[other_index], progitempool[i]
            weight_dict[player].remove(item.name)
            for player in players:
                if len(weight_dict[player]) > 0:
                    break
            else:
                break

    def generate_output(self, output_directory: str):
        patch = oos_create_ap_procedure_patch(self)
        rom_path = os.path.join(output_directory, f"{self.multiworld.get_out_file_name_base(self.player)}"
                                                  f"{patch.patch_file_ending}")
        patch.write(rom_path)

    def fill_slot_data(self) -> dict:
        # Put options that are useful to the tracker inside slot data
        options = ["goal", "death_link", "move_link",
                   # Logic-impacting options
                   "logic_difficulty", "normalize_horon_village_season",
                   "shuffle_dungeons", "shuffle_portals",
                   "randomize_lost_woods_item_sequence", "randomize_lost_woods_main_sequence",
                   "duplicate_seed_tree", "default_seed", "master_keys",
                   "remove_d0_alt_entrance", "remove_d2_alt_entrance",
                   # Locations
                   "shuffle_golden_ore_spots", "shuffle_old_men", "advance_shop", "shuffle_essences",
                   "shuffle_business_scrubs", "secret_locations",
                   # Requirements
                   "required_essences", "tarm_gate_required_jewels", "treehouse_old_man_requirement",
                   "sign_guy_requirement", "golden_beasts_requirement",
                   # Tracker QoL
                   "enforce_potion_in_shop", "keysanity_small_keys", "keysanity_boss_keys", "starting_maps_compasses",
                   "deterministic_gasha_locations", "shop_prices"
                   ]

        slot_data = self.options.as_dict(*options)
        slot_data["animal_companion"] = self.options.animal_companion.current_key.title()
        slot_data["default_seed"] = SEED_ITEMS[self.options.default_seed.value]

        slot_data["default_seasons_option"] = self.options.default_seasons.current_key
        slot_data["default_seasons"] = {}
        for region_name, season in self.default_seasons.items():
            slot_data["default_seasons"][region_name] = season

        slot_data["dungeon_entrances"] = self.dungeon_entrances
        slot_data["portal_connections"] = self.portal_connections
        slot_data["shop_order"] = self.shop_order
        slot_data["shop_rupee_requirements"] = self.shop_rupee_requirements
        slot_data["shop_costs"] = self.shop_prices

        slot_data["version"] = f"{VERSION[0]}.{VERSION[1]}"

        return slot_data

    def write_spoiler(self, spoiler_handle):
        spoiler_handle.write(f"\n\nDefault Seasons ({self.multiworld.player_name[self.player]}):\n")
        for region_name, season in self.default_seasons.items():
            spoiler_handle.write(f"\t- {region_name} --> {SEASON_NAMES[season]}\n")

        if self.options.shuffle_dungeons:
            spoiler_handle.write(f"\nDungeon Entrances ({self.multiworld.player_name[self.player]}):\n")
            for entrance, dungeon in self.dungeon_entrances.items():
                spoiler_handle.write(f"\t- {entrance} --> {dungeon.replace('enter ', '')}\n")

        if self.options.shuffle_portals != "vanilla":
            spoiler_handle.write(f"\nSubrosia Portals ({self.multiworld.player_name[self.player]}):\n")
            for portal_holo, portal_sub in self.portal_connections.items():
                spoiler_handle.write(f"\t- {portal_holo} --> {portal_sub}\n")

        spoiler_handle.write(f"\nShop Prices ({self.multiworld.player_name[self.player]}):\n")
        shop_codes = [code for shop in self.shop_order for code in shop]
        shop_codes.extend(MARKET_LOCATIONS)
        for shop_code in shop_codes:
            price = self.shop_prices[shop_code]
            for loc_name, loc_data in LOCATIONS_DATA.items():
                if loc_data.get("symbolic_name", None) is None or loc_data["symbolic_name"] != shop_code:
                    continue
                if self.location_is_active(loc_name, loc_data):
                    currency = "Ore Chunks" if shop_code.startswith("subrosia") else "Rupees"
                    spoiler_handle.write(f"\t- {loc_name}: {price} {currency}\n")
                break

    def collect(self, state: CollectionState, item: Item) -> bool:
        change = super().collect(state, item)
        if not change or self.options.logic_difficulty < OracleOfSeasonsLogicDifficulty.option_hell:
            return change
        if item.code is None or item.code >= 0x2100 and item.code != 0x2e00:  # Not usable item nor ember nor flippers
            return True
        state.tloz_oos_available_cuccos[self.player] = None
        return True

    def remove(self, state: CollectionState, item: Item) -> bool:
        change = super().remove(state, item)
        if not change or self.options.logic_difficulty < OracleOfSeasonsLogicDifficulty.option_hell:
            return change
        if item.code is None or item.code >= 0x2100 and item.code != 0x2e00:  # Not usable item nor ember nor flippers
            return True
        state.tloz_oos_available_cuccos[self.player] = None
        return True

    # UT stuff
    def interpret_slot_data(self, slot_data: Optional[dict[str, Any]]) -> Any:
        if slot_data is not None:
            return slot_data

        if not hasattr(self.multiworld, "re_gen_passthrough") or self.game not in self.multiworld.re_gen_passthrough:
            return False

        slot_data = self.multiworld.re_gen_passthrough[self.game]

        self.options.default_seed = OracleOfSeasonsDefaultSeedType.from_any(SEED_ITEMS.index(slot_data["default_seed"]))
        self.options.master_keys = OracleOfSeasonsMasterKeys.from_any(slot_data["master_keys"])
        self.options.logic_difficulty = OracleOfSeasonsLogicDifficulty.from_any(slot_data["logic_difficulty"])
        self.options.remove_d0_alt_entrance = OracleOfSeasonsD0AltEntrance.from_any(slot_data["remove_d0_alt_entrance"])
        self.options.remove_d2_alt_entrance = OracleOfSeasonsD2AltEntrance.from_any(slot_data["remove_d2_alt_entrance"])
        self.options.animal_companion = OracleOfSeasonsAnimalCompanion.from_any(slot_data["animal_companion"])
        self.options.treehouse_old_man_requirement = OraclesOfSeasonsTreehouseOldManRequirement.from_any(slot_data["treehouse_old_man_requirement"])
        self.options.tarm_gate_required_jewels = OraclesOfSeasonsTarmGateRequirement.from_any(slot_data["tarm_gate_required_jewels"])
        self.options.randomize_lost_woods_item_sequence = OracleOfSeasonsLostWoodsItemSequence.from_any(slot_data["randomize_lost_woods_item_sequence"])
        self.options.randomize_lost_woods_main_sequence = OracleOfSeasonsLostWoodsItemSequence.from_any(slot_data["randomize_lost_woods_main_sequence"])
        self.options.golden_beasts_requirement = OraclesOfSeasonsGoldenBeastsRequirement.from_any(slot_data["golden_beasts_requirement"])
        self.options.shuffle_golden_ore_spots = OracleOfSeasonsGoldenOreSpotsShuffle.from_any(slot_data["shuffle_golden_ore_spots"])
        self.options.normalize_horon_village_season = OracleOfSeasonsHoronSeason.from_any(slot_data["normalize_horon_village_season"])
        self.options.deterministic_gasha_locations = OracleOfSeasonsGashaLocations.from_any(slot_data["deterministic_gasha_locations"])

        self.default_seasons = slot_data["default_seasons"]
        self.lost_woods_item_sequence = []  # Unknown
        self.lost_woods_main_sequence = []  # Unknown

        self.dungeon_entrances = slot_data["dungeon_entrances"]
        self.portal_connections = slot_data["portal_connections"]
        self.shop_order = slot_data["shop_order"]
        self.shop_rupee_requirements = slot_data["shop_rupee_requirements"]
        self.shop_prices = slot_data["shop_costs"]

        return True
<|MERGE_RESOLUTION|>--- conflicted
+++ resolved
@@ -1,1124 +1,1120 @@
-import os
-import logging
-from typing import List, Union, ClassVar, Any, Optional, Tuple
-import settings
-from BaseClasses import Tutorial, Region, Location, LocationProgressType, Item, ItemClassification, MultiWorld, CollectionState
-from Fill import fill_restrictive, FillError
-from Options import Accessibility, OptionError
-from worlds.AutoWorld import WebWorld, World
-
-from .Util import *
-from .Options import *
-from .Logic import create_connections, apply_self_locking_rules
-from .PatchWriter import oos_create_ap_procedure_patch
-from .data import LOCATIONS_DATA
-from .data.Constants import *
-from .data.Items import ITEMS_DATA
-from .data.Regions import REGIONS, NATZU_REGIONS, GASHA_REGIONS
-
-from .Client import OracleOfSeasonsClient  # Unused, but required to register with BizHawkClient
-
-
-class OracleOfSeasonsSettings(settings.Group):
-    class RomFile(settings.UserFilePath):
-        """File name of the Oracle of Seasons US ROM"""
-        copy_to = "Legend of Zelda, The - Oracle of Seasons (USA).gbc"
-        description = "OoS ROM File"
-        md5s = [ROM_HASH]
-
-    class OoSCharacterSprite(str):
-        """
-        The name of the sprite file to use (from "data/sprites/oos_ooa/").
-        Putting "link" as a value uses the default game sprite.
-        Putting "random" as a value randomly picks a sprite from your sprites directory for each generated ROM.
-        If you want some weighted result, you can arrange the options like in your option yaml.
-        """
-
-    class OoSCharacterPalette(str):
-        """
-        The color palette used for character sprite throughout the game.
-        Valid values are: "green", "red", "blue", "orange", and "random"
-        If you want some weighted result, you can arrange the options like in your option yaml.
-        If you want a color weight to only apply to a specific sprite, you can write color|sprite: weight.
-        For example, red|link: 1 would add red in the possible palettes with a weight of 1 only if link is the selected sprite
-        """
-
-    class OoSRevealDiggingSpots(str):
-        """
-        If enabled, hidden digging spots in Subrosia are revealed as diggable tiles.
-        """
-
-    class OoSHeartBeepInterval(str):
-        """
-        A factor applied to the infamous heart beep sound interval.
-        Valid values are: "vanilla", "half", "quarter", "disabled"
-        """
-
-    class OoSRemoveMusic(str):
-        """
-        If true, no music will be played in the game while sound effects remain untouched
-        """
-
-    rom_file: RomFile = RomFile(RomFile.copy_to)
-    rom_start: bool = True
-    character_sprite: Union[OoSCharacterSprite, str] = "link"
-    character_palette: Union[OoSCharacterPalette, str] = "green"
-    reveal_hidden_subrosia_digging_spots: Union[OoSRevealDiggingSpots, bool] = True
-    heart_beep_interval: Union[OoSHeartBeepInterval, str] = "vanilla"
-    remove_music: Union[OoSRemoveMusic, bool] = False
-
-
-class OracleOfSeasonsWeb(WebWorld):
-    theme = "grass"
-    setup_en = Tutorial(
-        "Multiworld Setup Guide",
-        "A guide to setting up Oracle of Seasons for MultiworldGG on your computer.",
-        "English",
-        "oos_setup_en.md",
-        "oos_setup/en",
-        ["Dinopony"]
-    )
-
-    setup_fr = Tutorial(
-        "Guide de configuration MultiWorld",
-        "Un guide pour configurer Oracle of Seasons de MultiworldGG sur votre PC.",
-        "Français",
-        "oos_setup_fr.md",
-        "oos_setup/fr",
-        ["Deoxis"]
-    )
-    tutorials = [setup_en, setup_fr]
-
-
-class OracleOfSeasonsWorld(World):
-    """
-    The Legend of Zelda: Oracles of Seasons is one of the rare Capcom entries to the series.
-    The seasons in the world of Holodrum have been a mess since Onox captured Din, the Oracle of Seasons.
-    Gather the Essences of Nature, confront Onox and rescue Din to give nature some rest in Holodrum.
-    """
-    game = "The Legend of Zelda - Oracle of Seasons"
-<<<<<<< HEAD
-    author: str = "Piapiou"
-    igdb_id = 1032
-=======
-    author: str = "Dinopony"
->>>>>>> 997ec7ac
-    options_dataclass = OracleOfSeasonsOptions
-    options: OracleOfSeasonsOptions
-    required_client_version = (0, 5, 1)
-    web = OracleOfSeasonsWeb()
-    topology_present = True
-
-    settings: ClassVar[OracleOfSeasonsSettings]
-    settings_key = "tloz_oos_options"
-
-    location_name_to_id = build_location_name_to_id_dict()
-    item_name_to_id = build_item_name_to_id_dict()
-    item_name_groups = ITEM_GROUPS
-    location_name_groups = LOCATION_GROUPS
-    origin_region_name = "impa's house"
-
-    def __init__(self, multiworld, player):
-        super().__init__(multiworld, player)
-
-        self.pre_fill_items: List[Item] = []
-        self.default_seasons: Dict[str, str] = DEFAULT_SEASONS.copy()
-        self.dungeon_entrances: Dict[str, str] = DUNGEON_CONNECTIONS.copy()
-        self.portal_connections: Dict[str, str] = PORTAL_CONNECTIONS.copy()
-        self.lost_woods_item_sequence: List[List] = LOST_WOODS_ITEM_SEQUENCE.copy()
-        self.lost_woods_main_sequence: List[List] = LOST_WOODS_MAIN_SEQUENCE.copy()
-        self.old_man_rupee_values: Dict[str, int] = OLD_MAN_RUPEE_VALUES.copy()
-        self.samasa_gate_code: List[int] = SAMASA_GATE_CODE.copy()
-        self.shop_prices: Dict[str, int] = VANILLA_SHOP_PRICES.copy()
-        self.shop_order: List[List[str]] = []
-        self.shop_rupee_requirements: Dict[str, int] = {}
-        self.essences_in_game: List[str] = ESSENCES.copy()
-        self.random_rings_pool: List[str] = []
-        self.remaining_progressive_gasha_seeds = 0
-
-    def generate_early(self):
-        if self.interpret_slot_data(None):
-            return
-
-        if self.options.randomize_ai:
-            self.options.golden_beasts_requirement.value = 0
-
-        conflicting_rings = self.options.required_rings.value & self.options.excluded_rings.value
-        if len(conflicting_rings) > 0:
-            raise OptionError("Required Rings and Excluded Rings contain the same element(s)", conflicting_rings)
-
-        self.remaining_progressive_gasha_seeds = self.options.deterministic_gasha_locations.value
-
-        self.pick_essences_in_game()
-        if len(self.essences_in_game) < self.options.treehouse_old_man_requirement:
-            self.options.treehouse_old_man_requirement.value = len(self.essences_in_game)
-
-        self.restrict_non_local_items()
-        self.randomize_default_seasons()
-        self.randomize_old_men()
-
-        if self.options.shuffle_dungeons:
-            self.shuffle_dungeons()
-        if self.options.shuffle_portals != "vanilla":
-            self.shuffle_portals()
-
-        if self.options.randomize_lost_woods_item_sequence:
-            # Pick 4 random seasons & directions (last one has to be "left")
-            self.lost_woods_item_sequence = []
-            for i in range(4):
-                self.lost_woods_item_sequence.append([
-                    self.random.choice(DIRECTIONS) if i < 3 else DIRECTION_LEFT,
-                    self.random.choice(SEASONS)
-                ])
-
-        if self.options.randomize_lost_woods_main_sequence:
-            # Pick 4 random seasons & directions (last one has to be "up")
-            self.lost_woods_main_sequence = []
-            for i in range(4):
-                self.lost_woods_main_sequence.append([
-                    self.random.choice(DIRECTIONS) if i < 3 else DIRECTION_UP,
-                    self.random.choice(SEASONS)
-                ])
-
-        if self.options.randomize_samasa_gate_code:
-            self.samasa_gate_code = []
-            for i in range(self.options.samasa_gate_code_length.value):
-                self.samasa_gate_code.append(self.random.randint(0, 3))
-
-        self.randomize_shop_order()
-        self.randomize_shop_prices()
-        self.compute_rupee_requirements()
-
-        self.create_random_rings_pool()
-
-    def pick_essences_in_game(self):
-        # If the value for "Placed Essences" is lower than "Required Essences" (which can happen when using random
-        # values for both), a new random value is automatically picked in the valid range.
-        if self.options.required_essences > self.options.placed_essences:
-            self.options.placed_essences.value = self.random.randint(self.options.required_essences.value, 8)
-
-        # If some essence pedestal locations were excluded and essences are not shuffled,
-        # remove those essences in priority
-        if not self.options.shuffle_essences:
-            excluded_locations_data = {name: data for name, data in LOCATIONS_DATA.items() if name in self.options.exclude_locations.value}
-            for loc_name, loc_data in excluded_locations_data.items():
-                if "essence" in loc_data and loc_data["essence"] is True:
-                    self.essences_in_game.remove(loc_data["vanilla_item"])
-            if len(self.essences_in_game) < self.options.required_essences:
-                raise ValueError(f"Too many essence pedestal locations were excluded, seed will be unbeatable")
-
-        # If we need to remove more essences, pick them randomly
-        self.random.shuffle(self.essences_in_game)
-        self.essences_in_game = self.essences_in_game[0:self.options.placed_essences]
-
-    def restrict_non_local_items(self):
-        # Restrict non_local_items option in cases where it's incompatible with other options that enforce items
-        # to be placed locally (e.g. dungeon items with keysanity off)
-        if not self.options.keysanity_small_keys:
-            self.options.non_local_items.value -= self.item_name_groups["Small Keys"]
-            self.options.non_local_items.value -= self.item_name_groups["Master Keys"]
-        if not self.options.keysanity_boss_keys:
-            self.options.non_local_items.value -= self.item_name_groups["Boss Keys"]
-        if not self.options.keysanity_maps_compasses:
-            self.options.non_local_items.value -= self.item_name_groups["Dungeon Maps"]
-            self.options.non_local_items.value -= self.item_name_groups["Compasses"]
-
-    def randomize_default_seasons(self):
-        if self.options.default_seasons == "randomized":
-            seasons_pool = SEASONS
-        elif self.options.default_seasons.current_key.endswith("singularity"):
-            single_season = self.options.default_seasons.current_key.replace("_singularity", "")
-            if single_season == "random":
-                single_season = self.random.choice(SEASONS)
-            else:
-                single_season = next(byte for byte, name in SEASON_NAMES.items() if name == single_season)
-            seasons_pool = [single_season]
-        else:
-            return
-
-        for region in self.default_seasons:
-            if region == "HORON_VILLAGE" and not self.options.normalize_horon_village_season:
-                continue
-            self.default_seasons[region] = self.random.choice(seasons_pool)
-
-    def shuffle_dungeons(self):
-        shuffled_dungeons = list(self.dungeon_entrances.values())
-        self.random.shuffle(shuffled_dungeons)
-        self.dungeon_entrances = dict(zip(self.dungeon_entrances, shuffled_dungeons))
-
-        # If alt entrances are left as-is, we need to ensure D3 entrance doesn't lead to a dungeon with an alternate
-        # entrance (D0 or D2) because people might leave by the front door and get caught in a drowning loop of doom
-        forbidden_d3_dungeons = []
-        if not self.options.remove_d0_alt_entrance:
-            forbidden_d3_dungeons.append("enter d0")
-        if not self.options.remove_d2_alt_entrance:
-            forbidden_d3_dungeons.append("enter d2")
-
-        d3_dungeon = self.dungeon_entrances["d3 entrance"]
-        if d3_dungeon in forbidden_d3_dungeons:
-            # Randomly pick a valid dungeon for D3 entrance, and make the entrance that was going to that dungeon
-            # lead to the problematic dungeon instead
-            allowed_dungeons = [d for d in DUNGEON_CONNECTIONS.values() if d not in forbidden_d3_dungeons]
-            dungeon_to_swap = self.random.choice(allowed_dungeons)
-            for k in self.dungeon_entrances.keys():
-                if self.dungeon_entrances[k] == dungeon_to_swap:
-                    self.dungeon_entrances[k] = d3_dungeon
-                    break
-            self.dungeon_entrances["d3 entrance"] = dungeon_to_swap
-
-    def shuffle_portals(self):
-        holodrum_portals = list(PORTAL_CONNECTIONS.keys())
-        subrosian_portals = list(PORTAL_CONNECTIONS.values())
-        if self.options.shuffle_portals == "shuffle_outwards":
-            # Shuffle Outwards: connect Holodrum portals with random Subrosian portals
-            self.random.shuffle(subrosian_portals)
-            self.portal_connections = dict(zip(holodrum_portals, subrosian_portals))
-        else:
-            # Shuffle: connect any portal with any other portal. To keep both dimensions available, we need to ensure
-            # that at least one Subrosian portal that is not D8 portal is connected to Holodrum that isn't the
-            # temple remains upper portal (since that portal is only available with a subrosia access)
-            self.random.shuffle(holodrum_portals)
-            if holodrum_portals[0] == "temple remains upper portal":
-                holodrum_portals[0], holodrum_portals[1] = holodrum_portals[1], holodrum_portals[0]
-            guaranteed_portal_holodrum = holodrum_portals.pop(0)
-
-            self.random.shuffle(subrosian_portals)
-            if subrosian_portals[0] == "d8 entrance portal":
-                subrosian_portals[0], subrosian_portals[1] = subrosian_portals[1], subrosian_portals[0]
-            guaranteed_portal_subrosia = subrosian_portals.pop(0)
-
-            shuffled_portals = holodrum_portals + subrosian_portals
-            self.random.shuffle(shuffled_portals)
-            it = iter(shuffled_portals)
-            self.portal_connections = dict(zip(it, it))
-            self.portal_connections[guaranteed_portal_holodrum] = guaranteed_portal_subrosia
-
-        # If accessibility option expects all locations or all progression items to be reachable, portals need to be
-        # set in a way that is valid regarding this condition. If that is not the case, re-shuffle portals recursively
-        # until we end up with a satisfying shuffle.
-        if self.options.accessibility != Accessibility.option_minimal and not self.is_volcanoes_west_portal_reachable():
-            return self.shuffle_portals()
-
-        # If essences are placed in dungeons and D8 dungeon portal is unreachable, this makes the seed unbeatable.
-        # To avoid this, we re-shuffle portals recursively until we end up with a satisfying shuffle.
-        # We only need to check that if accessibility is minimal since the above check should cover the blocked D8 already otherwise
-        if (self.options.accessibility == Accessibility.option_minimal
-                and self.options.required_essences == self.options.placed_essences
-                and not self.options.shuffle_essences and not self.is_d8_portal_reachable()):
-            return self.shuffle_portals()
-
-    def are_portals_connected(self, portal_1, portal_2):
-        if portal_1 in self.portal_connections:
-            if self.portal_connections[portal_1] == portal_2:
-                return True
-        if portal_2 in self.portal_connections:
-            if self.portal_connections[portal_2] == portal_1:
-                return True
-        return False
-
-    def is_volcanoes_west_portal_reachable(self):
-        if self.are_portals_connected("temple remains upper portal", "volcanoes west portal"):
-            return False
-        if self.are_portals_connected("d8 entrance portal", "volcanoes west portal"):
-            return False
-        return True
-
-    def is_d8_portal_reachable(self):
-        return not self.are_portals_connected("d8 entrance portal", "volcanoes west portal")
-
-    def randomize_old_men(self):
-        if self.options.shuffle_old_men == OracleOfSeasonsOldMenShuffle.option_shuffled_values:
-            shuffled_rupees = list(self.old_man_rupee_values.values())
-            self.random.shuffle(shuffled_rupees)
-            self.old_man_rupee_values = dict(zip(self.old_man_rupee_values, shuffled_rupees))
-        elif self.options.shuffle_old_men == OracleOfSeasonsOldMenShuffle.option_random_values:
-            for key in self.old_man_rupee_values.keys():
-                sign = self.random.choice([-1, 1])
-                self.old_man_rupee_values[key] = self.random.choice(get_old_man_values_pool()) * sign
-        elif self.options.shuffle_old_men == OracleOfSeasonsOldMenShuffle.option_random_positive_values:
-            for key in self.old_man_rupee_values.keys():
-                self.old_man_rupee_values[key] = self.random.choice(get_old_man_values_pool())
-        else:
-            # Remove the old man values from the pool so that they don't count negative when they are shuffled as items
-            self.old_man_rupee_values = {}
-
-    def randomize_shop_order(self):
-        self.shop_order = [
-            ["horonShop1", "horonShop2", "horonShop3"],
-            ["memberShop1", "memberShop2", "memberShop3"],
-            ["syrupShop1", "syrupShop2", "syrupShop3"]
-        ]
-        if self.options.advance_shop:
-            self.shop_order.append(["advanceShop1", "advanceShop2", "advanceShop3"])
-        if self.options.shuffle_business_scrubs:
-            self.shop_order.extend([["spoolSwampScrub"], ["samasaCaveScrub"], ["d2Scrub"], ["d4Scrub"]])
-        self.random.shuffle(self.shop_order)
-
-    def randomize_shop_prices(self):
-        if self.options.shop_prices == "vanilla":
-            if self.options.enforce_potion_in_shop:
-                self.shop_prices["horonShop3"] = 300
-            return
-        if self.options.shop_prices == "free":
-            self.shop_prices = {k: 0 for k in self.shop_prices}
-            return
-
-        # Prices are randomized, get a random price that follow set options for each shop location.
-        # Values must be rounded to nearest valid rupee amount.
-        average = AVERAGE_PRICE_PER_LOCATION[self.options.shop_prices.current_key]
-        deviation = min(19 * (average / 50), 100)
-        for i, shop in enumerate(self.shop_order):
-            shop_price_factor = (i / len(self.shop_order)) + 0.5
-            for location_code in shop:
-                value = self.random.gauss(average, deviation) * shop_price_factor
-                self.shop_prices[location_code] = min(VALID_RUPEE_PRICE_VALUES, key=lambda x: abs(x - value))
-        # Subrosia market special cases
-        for i in range(2, 6):
-            value = self.random.gauss(average, deviation) * 0.5
-            self.shop_prices[f"subrosianMarket{i}"] = min(VALID_RUPEE_PRICE_VALUES, key=lambda x: abs(x - value))
-
-    def compute_rupee_requirements(self):
-        # Compute global rupee requirements for each shop, based on shop order and item prices
-        cumulated_requirement = 0
-        for shop in self.shop_order:
-            if shop[0].startswith("advance") and not self.options.advance_shop:
-                continue
-            if shop[0].endswith("Scrub") and not self.options.shuffle_business_scrubs:
-                continue
-            # Add the price of each shop location in there to the requirement
-            for shop_location in shop:
-                cumulated_requirement += self.shop_prices[shop_location]
-            # Deduce the shop name from the code of the first location
-            shop_name = shop[0]
-            if not shop_name.endswith("Scrub"):
-                shop_name = shop_name[:-1]
-            self.shop_rupee_requirements[shop_name] = cumulated_requirement
-
-    def create_random_rings_pool(self):
-        # Get a subset of as many rings as needed, with a potential filter depending on chosen options
-        ring_names = [name for name, idata in ITEMS_DATA.items() if "ring" in idata]
-
-        # Remove required rings because they'll be added later anyway
-        ring_names = [name for name in ring_names if name not in self.options.required_rings.value and name not in self.options.excluded_rings.value]
-
-        self.random.shuffle(ring_names)
-        self.random_rings_pool = ring_names
-
-    def location_is_active(self, location_name, location_data):
-        if not location_data.get("conditional", False):
-            return True
-
-        region_id = location_data["region_id"]
-        if region_id == "advance shop":
-            return self.options.advance_shop.value
-        if location_name in SUBROSIA_HIDDEN_DIGGING_SPOTS_LOCATIONS:
-            return self.options.shuffle_golden_ore_spots
-        if location_name in RUPEE_OLD_MAN_LOCATIONS:
-            return self.options.shuffle_old_men == OracleOfSeasonsOldMenShuffle.option_turn_into_locations
-        if location_name in SCRUB_LOCATIONS:
-            return self.options.shuffle_business_scrubs
-        if location_name == "Horon Village: Shop #3":
-            return not self.options.enforce_potion_in_shop
-        if location_name.startswith("Gasha Nut #"):
-            return int(location_name[11:]) <= self.options.deterministic_gasha_locations
-        if location_name in SECRETS:
-            return self.options.secret_locations
-        if location_name == "Horon Village: Item Inside Maku Tree (3+ Essences)":
-            return len(self.essences_in_game) >= 3
-        if location_name == "Horon Village: Item Inside Maku Tree (5+ Essences)":
-            return len(self.essences_in_game) >= 5
-        if location_name == "Horon Village: Item Inside Maku Tree (7+ Essences)":
-            return len(self.essences_in_game) >= 7
-        if location_name in SECRETS:
-            return self.options.secret_locations
-        return False
-
-    def create_location(self, region_name: str, location_name: str, local: bool):
-        region = self.multiworld.get_region(region_name, self.player)
-        location = Location(self.player, location_name, self.location_name_to_id[location_name], region)
-        region.locations.append(location)
-        if local:
-            location.item_rule = lambda item: item.player == self.player
-
-    def create_regions(self):
-        # Create regions
-        for region_name in REGIONS:
-            region = Region(region_name, self.player, self.multiworld)
-            self.multiworld.regions.append(region)
-
-        for region_name in NATZU_REGIONS[self.options.animal_companion.current_key]:
-            region = Region(region_name, self.player, self.multiworld)
-            self.multiworld.regions.append(region)
-
-        if self.options.logic_difficulty == OracleOfSeasonsLogicDifficulty.option_hell:
-            region = Region("rooster adventure", self.player, self.multiworld)
-            self.multiworld.regions.append(region)
-
-        if self.options.deterministic_gasha_locations > 0:
-            for i in range(self.options.deterministic_gasha_locations):
-                region = Region(GASHA_REGIONS[i], self.player, self.multiworld)
-                self.multiworld.regions.append(region)
-
-        # Create locations
-        for location_name, location_data in LOCATIONS_DATA.items():
-            if not self.location_is_active(location_name, location_data):
-                continue
-
-            is_local = "local" in location_data and location_data["local"] is True
-            self.create_location(location_data['region_id'], location_name, is_local)
-
-        self.create_events()
-        self.exclude_locations_automatically()
-
-    def create_event(self, region_name, event_item_name):
-        region = self.multiworld.get_region(region_name, self.player)
-        location = Location(self.player, region_name + ".event", None, region)
-        region.locations.append(location)
-        location.place_locked_item(Item(event_item_name, ItemClassification.progression, None, self.player))
-
-    def create_events(self):
-        # Events to indicate a given tree stump is reachable
-        self.create_event("spool stump", "_reached_spool_stump")
-        self.create_event("temple remains lower stump", "_reached_remains_stump")
-        self.create_event("temple remains upper stump", "_reached_remains_stump")
-        self.create_event("d1 stump", "_reached_eyeglass_stump")
-        self.create_event("d2 stump", "_reached_d2_stump")
-        self.create_event("d5 stump", "_reached_eyeglass_stump")
-        self.create_event("sunken city dimitri", "_saved_dimitri_in_sunken_city")
-        self.create_event("ghastly stump", "_reached_ghastly_stump")
-        self.create_event("coast stump", "_reached_coast_stump")
-        # Events for beating golden beasts
-        self.create_event("golden darknut", "_beat_golden_darknut")
-        self.create_event("golden lynel", "_beat_golden_lynel")
-        self.create_event("golden octorok", "_beat_golden_octorok")
-        self.create_event("golden moblin", "_beat_golden_moblin")
-        # Events for "wild" seeds that can be found inside respawnable bushes in dungeons
-        self.create_event("d4 miniboss room wild embers", "_wild_ember_seeds")
-        self.create_event("d5 armos chest", "_wild_ember_seeds")
-        self.create_event("d7 entrance wild embers", "_wild_ember_seeds")
-        self.create_event("frypolar room wild mystery", "_wild_mystery_seeds")
-        # Various events to help with logic
-        self.create_event("bomb temple remains", "_triggered_volcano")
-        self.create_event("subrosia market sector", "_reached_rosa")
-        self.create_event("subrosian dance hall", "_reached_subrosian_dance_hall")
-        self.create_event("subrosia pirates sector", "_met_pirates")
-        self.create_event("tower of autumn", "_opened_tower_of_autumn")
-        self.create_event("d2 moblin chest", "_reached_d2_bracelet_room")
-        self.create_event("d5 drop ball", "_dropped_d5_magnet_ball")
-        self.create_event("d8 SE crystal", "_dropped_d8_SE_crystal")
-        self.create_event("d8 NE crystal", "_dropped_d8_NE_crystal")
-        self.create_event("d2 rupee room", "_reached_d2_rupee_room")
-        self.create_event("d6 rupee room", "_reached_d6_rupee_room")
-        self.create_event("maku seed", "Maku Seed")
-
-        if self.options.goal == OracleOfSeasonsGoal.option_beat_onox:
-            self.create_event("onox beaten", "_beaten_game")
-        elif self.options.goal == OracleOfSeasonsGoal.option_beat_ganon:
-            self.create_event("ganon beaten", "_beaten_game")
-
-        # Create events for reaching Gasha spots, used when Gasha-sanity is on
-        for region_name in GASHA_SPOT_REGIONS:
-            self.create_event(region_name, f"_reached_{region_name}")
-
-        # Create event items to represent rupees obtained from Old Men, unless they are turned into locations
-        if self.options.shuffle_old_men != OracleOfSeasonsOldMenShuffle.option_turn_into_locations:
-            for region_name in self.old_man_rupee_values:
-                self.create_event(region_name, "rupees from " + region_name)
-
-    def exclude_locations_automatically(self):
-        locations_to_exclude = set()
-        # If goal essence requirement is set to a specific value, prevent essence-bound checks which require more
-        # essences than this goal to hold anything of value
-        if self.options.required_essences < 7 <= len(self.essences_in_game):
-            locations_to_exclude.add("Horon Village: Item Inside Maku Tree (7+ Essences)")
-            if self.options.required_essences < 5 <= len(self.essences_in_game):
-                locations_to_exclude.add("Horon Village: Item Inside Maku Tree (5+ Essences)")
-                if self.options.required_essences < 3 <= len(self.essences_in_game):
-                    locations_to_exclude.add("Horon Village: Item Inside Maku Tree (3+ Essences)")
-        if self.options.required_essences < self.options.treehouse_old_man_requirement:
-            locations_to_exclude.add("Holodrum Plain: Old Man in Treehouse")
-
-        # If dungeons without essence need to be excluded, do it if conditions are met
-        if self.options.exclude_dungeons_without_essence and not self.options.shuffle_essences:
-            for i, essence_name in enumerate(ESSENCES):
-                if ESSENCES[i] not in self.essences_in_game:
-                    locations_to_exclude.update(self.location_name_groups[f"D{i + 1}"])
-
-        if not self.options.shuffle_business_scrubs:
-            locations_to_exclude.difference_update(SCRUB_LOCATIONS)
-
-        if self.options.randomize_ai:
-            locations_to_exclude.add("Western Coast: Black Beast's Chest")
-
-        for name in locations_to_exclude:
-            self.multiworld.get_location(name, self.player).progress_type = LocationProgressType.EXCLUDED
-
-    def set_rules(self):
-        create_connections(self.multiworld, self.player, self.origin_region_name, self.options)
-        apply_self_locking_rules(self.multiworld, self.player)
-        self.multiworld.completion_condition[self.player] = lambda state: state.has("_beaten_game", self.player)
-
-        if self.options.logic_difficulty == OracleOfSeasonsLogicDifficulty.option_hell:
-            cucco_region = self.get_region("rooster adventure")
-            # This saves using an event which is slightly more efficient
-            self.multiworld.register_indirect_condition(cucco_region, self.get_entrance("d6 sector -> old man near d6"))
-            self.multiworld.register_indirect_condition(cucco_region, self.get_entrance("d6 sector -> d6 entrance"))
-
-    def create_item(self, name: str) -> Item:
-        # If item name has a "!PROG" suffix, force it to be progression. This is typically used to create the right
-        # amount of progression rupees while keeping them a filler item as default
-        if name.endswith("!PROG"):
-            name = name.removesuffix("!PROG")
-            classification = ItemClassification.progression_skip_balancing
-        elif name.endswith("!USEFUL"):
-            # Same for above but with useful. This is typically used for Required Rings,
-            # as we don't want those locked in a barren dungeon
-            name = name.removesuffix("!USEFUL")
-            classification = ITEMS_DATA[name]["classification"]
-            if classification == ItemClassification.filler:
-                classification = ItemClassification.useful
-        else:
-            classification = ITEMS_DATA[name]["classification"]
-        ap_code = self.item_name_to_id[name]
-
-        # A few items become progression only in hard logic
-        progression_items_in_medium_logic = ["Expert's Ring", "Fist Ring", "Swimmer's Ring", "Energy Ring"]
-        if self.options.logic_difficulty >= OracleOfSeasonsLogicDifficulty.option_medium and name in progression_items_in_medium_logic:
-            classification = ItemClassification.progression
-        # As many Gasha Seeds become progression as the number of deterministic Gasha Nuts
-        if self.remaining_progressive_gasha_seeds > 0 and name == "Gasha Seed":
-            self.remaining_progressive_gasha_seeds -= 1
-            classification = ItemClassification.progression
-
-        # Players in Medium+ are expected to know the default paths through Lost Woods, Phonograph becomes filler
-        difficulties = ["medium", "hard"]
-        if self.options.logic_difficulty in difficulties and not self.options.randomize_lost_woods_item_sequence and name == "Phonograph":
-            classification = ItemClassification.filler
-
-        # UT doesn't let us know if the item is progression or not, so it is always progression
-        if hasattr(self.multiworld, "generation_is_fake"):
-            classification = ItemClassification.progression
-
-        return Item(name, classification, ap_code, self.player)
-
-    def build_item_pool_dict(self):
-        removed_item_quantities = self.options.remove_items_from_pool.value.copy()
-        item_pool_dict = {}
-        filler_item_count = 0
-        rupee_item_count = 0
-        ore_item_count = 0
-        for loc_name, loc_data in LOCATIONS_DATA.items():
-            if not self.location_is_active(loc_name, loc_data):
-                continue
-            if "vanilla_item" not in loc_data:
-                continue
-
-            item_name = loc_data['vanilla_item']
-            if "Ring" in item_name:
-                item_name = "Random Ring"
-            if item_name in removed_item_quantities and removed_item_quantities[item_name] > 0:
-                # If item was put in the "remove_items_from_pool" option, replace it with a random filler item
-                removed_item_quantities[item_name] -= 1
-                filler_item_count += 1
-                continue
-            if item_name == "Filler Item":
-                filler_item_count += 1
-                continue
-            if item_name.startswith("Rupees ("):
-                if self.options.shop_prices == OracleOfSeasonsShopPrices.option_free:
-                    filler_item_count += 1
-                else:
-                    rupee_item_count += 1
-                continue
-            if item_name.startswith("Ore Chunks ("):
-                if self.options.shop_prices == OracleOfSeasonsShopPrices.option_free or not self.options.shuffle_golden_ore_spots:
-                    filler_item_count += 1
-                else:
-                    ore_item_count += 1
-                continue
-            if self.options.master_keys != OracleOfSeasonsMasterKeys.option_disabled and "Small Key" in item_name:
-                # Small Keys don't exist if Master Keys are set to replace them
-                filler_item_count += 1
-                continue
-            if self.options.master_keys == OracleOfSeasonsMasterKeys.option_all_dungeon_keys and "Boss Key" in item_name:
-                # Boss keys don't exist if Master Keys are set to replace them
-                filler_item_count += 1
-                continue
-            if self.options.starting_maps_compasses and ("Compass" in item_name or "Dungeon Map" in item_name):
-                # Compasses and Dungeon Maps don't exist if player starts with them
-                filler_item_count += 1
-                continue
-            if "essence" in loc_data and loc_data["essence"] is True:
-                # If essence was decided not to be placed because of "Placed Essences" option or
-                # because of pedestal being an excluded location, replace it with a filler item
-                if item_name not in self.essences_in_game:
-                    filler_item_count += 1
-                    continue
-                # If essences are not shuffled, place and lock this item directly on the pedestal.
-                # Otherwise, the fill algorithm will take care of placing them anywhere in the multiworld.
-                if not self.options.shuffle_essences:
-                    essence_item = self.create_item(item_name)
-                    self.multiworld.get_location(loc_name, self.player).place_locked_item(essence_item)
-                    continue
-
-            if item_name == "Gasha Seed":
-                # Remove all gasha seeds from the pool to read as many as needed a later while limiting their impact on the item pool
-                filler_item_count += 1
-                continue
-
-            if item_name == "Fool's Ore" and self.options.fools_ore == OracleOfSeasonsFoolsOre.option_excluded:
-                filler_item_count += 1
-                continue
-
-            if item_name == "Flute":
-                item_name = self.options.animal_companion.current_key.title() + "'s Flute"
-
-            item_pool_dict[item_name] = item_pool_dict.get(item_name, 0) + 1
-
-        # If Master Keys are enabled, put one for every dungeon
-        if self.options.master_keys != OracleOfSeasonsMasterKeys.option_disabled:
-            for small_key_name in ITEM_GROUPS["Master Keys"]:
-                item_pool_dict[small_key_name] = 1
-                filler_item_count -= 1
-
-        # Add the required gasha seeds to the pool
-        required_gasha_seeds = self.options.deterministic_gasha_locations.value
-        item_pool_dict["Gasha Seed"] = required_gasha_seeds
-        filler_item_count -= required_gasha_seeds
-
-        if rupee_item_count > 0:
-            rupee_item_pool, filler_item_count = self.build_rupee_item_dict(rupee_item_count, filler_item_count)
-            item_pool_dict.update(rupee_item_pool)
-
-        if ore_item_count > 0:
-            ore_item_pool, filler_item_count = self.build_ore_item_dict(ore_item_count, filler_item_count)
-            item_pool_dict.update(ore_item_pool)
-
-        # Add the required rings
-        ring_copy = sorted(self.options.required_rings.value.copy())
-        for _ in range(len(ring_copy)):
-            ring_name = f"{ring_copy.pop()}!USEFUL"
-            item_pool_dict[ring_name] = item_pool_dict.get(ring_name, 0) + 1
-
-            if item_pool_dict["Random Ring"] > 0:
-                # Take from set ring pool first
-                item_pool_dict["Random Ring"] -= 1
-            else:
-                # Take from filler after
-                filler_item_count -= 1
-
-        # Add as many filler items as required
-        for _ in range(filler_item_count):
-            random_filler_item = self.get_filler_item_name()
-            item_pool_dict[random_filler_item] = item_pool_dict.get(random_filler_item, 0) + 1
-
-        if "Random Ring" in item_pool_dict:
-            quantity = item_pool_dict["Random Ring"]
-            for _ in range(quantity):
-                ring_name = self.get_random_ring_name()
-                item_pool_dict[ring_name] = item_pool_dict.get(ring_name, 0) + 1
-            del item_pool_dict["Random Ring"]
-
-        return item_pool_dict
-
-    def build_rupee_item_dict(self, rupee_item_count: int, filler_item_count: int) -> Tuple[int, int]:
-        total_cost = max(self.shop_rupee_requirements.values())
-
-        # Count the old man's contribution, it's especially important as it may be negative
-        # (We ignore dungeons here because we don't want to worry about whether they'll be available)
-        # TODO : With GER that note will be obsolete
-        old_man_rupee = 0
-        for name in self.old_man_rupee_values:
-            old_man_rupee += self.old_man_rupee_values[name]
-
-        target = total_cost / 2 - old_man_rupee
-        total_cost -= old_man_rupee
-        return self.build_currency_item_dict(rupee_item_count, filler_item_count, target, total_cost, "Rupees", VALID_RUPEE_ITEM_VALUES)
-
-    def build_ore_item_dict(self, ore_item_count: int, filler_item_count: int) -> Tuple[int, int]:
-        total_cost = sum([self.shop_prices[loc] for loc in MARKET_LOCATIONS])
-        target = total_cost / 2
-
-        return self.build_currency_item_dict(ore_item_count, filler_item_count, target, total_cost, "Ore Chunks", VALID_ORE_ITEM_VALUES)
-
-    def build_currency_item_dict(self, currency_item_count: int, filler_item_count: int, initial_target: int,
-                                 total_cost: int, currency_name: str, valid_currency_item_values: list[int]):
-        average_ore_value = total_cost / currency_item_count
-        deviation = average_ore_value / 2.5
-        currency_item_dict = {}
-        target = initial_target
-        for i in range(0, currency_item_count):
-            value = self.random.gauss(average_ore_value, deviation)
-            value = min(valid_currency_item_values, key=lambda x: abs(x - value))
-            if value > average_ore_value / 3:
-                # Put a "!PROG" suffix to force them to be created as progression items (see `create_item`)
-                item_name = f"{currency_name} ({value})!PROG"
-                target -= value
-            else:
-                # Don't count little packs as progression since they are likely irrelevant
-                item_name = f"{currency_name} ({value})"
-            currency_item_dict[item_name] = currency_item_dict.get(item_name, 0) + 1
-        # If the target is positive, it means there aren't enough rupees, so we'll steal a filler from the pool and reroll
-        if target > 0:
-            return self.build_currency_item_dict(currency_item_count + 1, filler_item_count - 1, initial_target,
-                                                 total_cost, currency_name, valid_currency_item_values)
-        return currency_item_dict, filler_item_count
-
-    def create_items(self):
-        item_pool_dict = self.build_item_pool_dict()
-        items = []
-        for item_name, quantity in item_pool_dict.items():
-            for _ in range(quantity):
-                items.append(self.create_item(item_name))
-        self.filter_confined_dungeon_items_from_pool(items)
-        self.multiworld.itempool.extend(items)
-        self.pre_fill_items.extend([Item(seed_name, ItemClassification.progression, None, self.player) for seed_name in SEED_ITEMS])
-
-    def get_pre_fill_items(self):
-        return self.pre_fill_items
-
-    def pre_fill(self) -> None:
-        self.pre_fill_seeds()
-        self.pre_fill_dungeon_items()
-
-    def filter_confined_dungeon_items_from_pool(self, items: List[Item]):
-        confined_dungeon_items = []
-        excluded_dungeons = []
-        if self.options.exclude_dungeons_without_essence and not self.options.shuffle_essences:
-            for i, essence_name in enumerate(ESSENCES):
-                if ESSENCES[i] not in self.essences_in_game:
-                    excluded_dungeons.append(i + 1)
-
-        # Put Small Keys / Master Keys unless keysanity is enabled for those
-        if self.options.master_keys != OracleOfSeasonsMasterKeys.option_disabled:
-            small_keys_name = "Master Key"
-        else:
-            small_keys_name = "Small Key"
-        if not self.options.keysanity_small_keys:
-            confined_dungeon_items.extend([item for item in items if item.name.startswith(small_keys_name)])
-        else:
-            for i in excluded_dungeons:
-                confined_dungeon_items.extend([item for item in items if item.name == f"{small_keys_name} ({DUNGEON_NAMES[i]})"])
-
-        # Put Boss Keys unless keysanity is enabled for those
-        if not self.options.keysanity_boss_keys:
-            confined_dungeon_items.extend([item for item in items if item.name.startswith("Boss Key")])
-        else:
-            for i in excluded_dungeons:
-                confined_dungeon_items.extend([item for item in items if item.name == f"Boss Key ({DUNGEON_NAMES[i]})"])
-
-        # Put Maps & Compasses unless keysanity is enabled for those
-        if not self.options.keysanity_maps_compasses:
-            confined_dungeon_items.extend([item for item in items if item.name.startswith("Dungeon Map")
-                                           or item.name.startswith("Compass")])
-        else:
-            for i in excluded_dungeons:
-                confined_dungeon_items.extend([item for item in items
-                                               if item.name == f"Dungeon Map ({DUNGEON_NAMES[i]})"
-                                               or item.name == f"Compass ({DUNGEON_NAMES[i]})"])
-
-        for item in confined_dungeon_items:
-            items.remove(item)
-        self.pre_fill_items.extend(confined_dungeon_items)
-
-    def pre_fill_dungeon_items(self):
-        # If keysanity is off, dungeon items can only be put inside local dungeon locations, and there are not so many
-        # of those which makes them pretty crowded.
-        # This usually ends up with generator not having anywhere to place a few small keys, making the seed unbeatable.
-        # To circumvent this, we perform a restricted pre-fill here, placing only those dungeon items
-        # before anything else.
-        for i in range(0, 9):
-            # Build a list of locations in this dungeon
-            dungeon_location_names = [name for name, loc in LOCATIONS_DATA.items()
-                                      if "dungeon" in loc and loc["dungeon"] == i]
-            dungeon_locations = [loc for loc in self.multiworld.get_locations(self.player)
-                                 if loc.name in dungeon_location_names and not loc.locked]
-
-            # From the list of all dungeon items that needs to be placed restrictively, only filter the ones for the
-            # dungeon we are currently processing.
-            confined_dungeon_items = [item for item in self.pre_fill_items
-                                      if item.name.endswith(f"({DUNGEON_NAMES[i]})")]
-            if len(confined_dungeon_items) == 0:
-                continue  # This list might be empty with some keysanity options
-
-            # Remove from the all_state the items we're about to place
-            for item in confined_dungeon_items:
-                self.pre_fill_items.remove(item)
-            collection_state = self.multiworld.get_all_state(False)
-            # Perform a prefill to place confined items inside locations of this dungeon
-            self.random.shuffle(dungeon_locations)
-            fill_restrictive(self.multiworld, collection_state, dungeon_locations, confined_dungeon_items,
-                             single_player_placement=True, lock=True, allow_excluded=True)
-
-    def pre_fill_seeds(self) -> None:
-        # The prefill algorithm for seeds has a few constraints:
-        #   - it needs to place the "default seed" into Horon Village seed tree
-        #   - it needs to place a random seed on the "duplicate tree" (can be Horon's tree)
-        #   - it needs to place one of each seed on the 5 remaining trees
-        # This has a few implications:
-        #   - if Horon is the duplicate tree, this is the simplest case: we just place a starting seed in Horon's tree
-        #     and scatter the 5 seed types on the 5 other trees
-        #   - if Horon is NOT the duplicate tree, we need to remove Horon's seed from the pool of 5 seeds to scatter
-        #     and put a random seed inside the duplicate tree. Then, we place the 4 remaining seeds on the 4 remaining
-        #     trees
-        TREES_TABLE = {
-            OracleOfSeasonsDuplicateSeedTree.option_horon_village: "Horon Village: Seed Tree",
-            OracleOfSeasonsDuplicateSeedTree.option_woods_of_winter: "Woods of Winter: Seed Tree",
-            OracleOfSeasonsDuplicateSeedTree.option_north_horon: "Holodrum Plain: Seed Tree",
-            OracleOfSeasonsDuplicateSeedTree.option_spool_swamp: "Spool Swamp: Seed Tree",
-            OracleOfSeasonsDuplicateSeedTree.option_sunken_city: "Sunken City: Seed Tree",
-            OracleOfSeasonsDuplicateSeedTree.option_tarm_ruins: "Tarm Ruins: Seed Tree",
-        }
-        duplicate_tree_name = TREES_TABLE[self.options.duplicate_seed_tree.value]
-
-        def place_seed(seed_name: str, location_name: str):
-            seed_item = self.create_item(seed_name)
-            self.multiworld.get_location(location_name, self.player).place_locked_item(seed_item)
-
-        seeds_to_place = list(SEED_ITEMS)
-
-        manually_placed_trees = ["Horon Village: Seed Tree", duplicate_tree_name]
-        trees_to_process = [name for name in TREES_TABLE.values() if name not in manually_placed_trees]
-
-        # Place default seed type in Horon Village tree
-        place_seed(SEED_ITEMS[self.options.default_seed.value], "Horon Village: Seed Tree")
-
-        # If duplicate tree is not Horon's, remove Horon seed from the pool of placeable seeds
-        if duplicate_tree_name != "Horon Village: Seed Tree":
-            del seeds_to_place[self.options.default_seed.value]
-            place_seed(self.random.choice(SEED_ITEMS), duplicate_tree_name)
-
-        # Place remaining seeds on remaining trees
-        self.random.shuffle(trees_to_process)
-        for seed in seeds_to_place:
-            place_seed(seed, trees_to_process.pop())
-
-    def get_filler_item_name(self) -> str:
-        FILLER_ITEM_NAMES = [
-            "Rupees (1)", "Rupees (5)", "Rupees (10)", "Rupees (10)",
-            "Rupees (20)", "Rupees (30)",
-            "Ore Chunks (10)", "Ore Chunks (10)", "Ore Chunks (25)",
-            "Random Ring", "Random Ring", "Random Ring",
-            "Gasha Seed", "Gasha Seed",
-            "Potion"
-        ]
-
-        item_name = self.random.choice(FILLER_ITEM_NAMES)
-        if item_name == "Random Ring":
-            return self.get_random_ring_name()
-        return item_name
-
-    def get_random_ring_name(self):
-        if len(self.random_rings_pool) > 0:
-            return self.random_rings_pool.pop()
-        return self.get_filler_item_name()  # It might loop but not enough to really matter
-
-    @classmethod
-    def stage_fill_hook(cls, multiworld: MultiWorld, progitempool, usefulitempool, filleritempool, fill_locations):
-        players = multiworld.get_game_players(OracleOfSeasonsWorld.game)
-        if not players:
-            return
-        weight_dict = {}
-        for player in players:
-            possible_items = [["Flippers", "Bush Breaker"], ["Power Bracelet"]]
-            bush_breakers = [["Progressive Sword"], ["Biggoron's Sword"]]
-            world: OracleOfSeasonsWorld = multiworld.worlds[player]
-            portal_connections = {world.portal_connections[key]: key for key in world.portal_connections}
-            portal_connections.update(world.portal_connections)
-
-            bad_portals = {"spool swamp portal", "horon village portal", "eyeglass lake portal", "temple remains lower portal", "d8 entrance portal"}
-            if portal_connections["temple remains lower portal"] in bad_portals:
-                bad_portals.add("temple remains upper portal")
-
-            if multiworld.random.random() < 0.5:
-                if portal_connections["horon village portal"] not in bad_portals:
-                    possible_items.append(["Progressive Boomerang", "Progressive Boomerang"])
-                else:
-                    bush_breakers.append(["Progressive Boomerang", "Progressive Boomerang"])
-
-            if portal_connections["eyeglass lake portal"] not in bad_portals and world.options.default_seed == "pegasus":
-                items = ["Progressive Feather", "Progressive Feather", "Seed Satchel", "Bush Breaker"]
-                if world.default_seasons["EYEGLASS_LAKE"] != SEASON_WINTER:
-                    items.append("Rod of Seasons (Winter)")
-                possible_items.append(items)
-
-            if world.options.default_seed == "ember":
-                possible_items.append(["Seed Satchel"])
-                possible_items.append(["Progressive Slingshot"])
-
-            if world.options.animal_companion == "dimitri":
-                possible_items.append(["Dimitri's Flute"])
-            elif world.options.animal_companion == "ricky":
-                bush_breakers.append(["Ricky's Flute"])
-            else:
-                bush_breakers.append(["Moosh's Flute"])
-
-            if not world.options.remove_d0_alt_entrance:
-                if world.dungeon_entrances["d2 entrance"] == "enter d0" \
-                        or world.dungeon_entrances["d5 entrance"] == "enter d0" \
-                        or world.dungeon_entrances["d7 entrance"] == "enter d0" \
-                        or (world.dungeon_entrances["d8 entrance"] == "enter d0" and portal_connections["d8 entrance portal"] not in bad_portals):
-                    possible_items.append(["Bush Breaker"])
-
-            if world.options.logic_difficulty > 0:
-                if multiworld.random.random() < 0.5:
-                    bush_breakers.append(["Bombs (10)", "Bombs (10)"])
-                if world.options.default_seed == "gale":
-                    bush_breakers.append(["Progressive Slingshot"])
-
-            items = multiworld.random.choice(possible_items)
-            if "Bush Breaker" in items:
-                items.remove("Bush Breaker")
-                items.extend(multiworld.random.choice(bush_breakers))
-            for item in multiworld.precollected_items[player]:
-                if item.name in items:
-                    items.remove(item.name)
-            weight_dict[player] = items
-
-        indexes = {player: [] for player in players}
-        for i in range(len(progitempool)):
-            item = progitempool[i]
-            player = item.player
-            if player not in players:
-                continue
-
-            if len(indexes[player]) < len(weight_dict[player]):
-                indexes[player].append(i)
-            if item.name not in weight_dict[player]:
-                continue
-            other_index = indexes[player].pop()
-            progitempool[i], progitempool[other_index] = progitempool[other_index], progitempool[i]
-            weight_dict[player].remove(item.name)
-            for player in players:
-                if len(weight_dict[player]) > 0:
-                    break
-            else:
-                break
-
-    def generate_output(self, output_directory: str):
-        patch = oos_create_ap_procedure_patch(self)
-        rom_path = os.path.join(output_directory, f"{self.multiworld.get_out_file_name_base(self.player)}"
-                                                  f"{patch.patch_file_ending}")
-        patch.write(rom_path)
-
-    def fill_slot_data(self) -> dict:
-        # Put options that are useful to the tracker inside slot data
-        options = ["goal", "death_link", "move_link",
-                   # Logic-impacting options
-                   "logic_difficulty", "normalize_horon_village_season",
-                   "shuffle_dungeons", "shuffle_portals",
-                   "randomize_lost_woods_item_sequence", "randomize_lost_woods_main_sequence",
-                   "duplicate_seed_tree", "default_seed", "master_keys",
-                   "remove_d0_alt_entrance", "remove_d2_alt_entrance",
-                   # Locations
-                   "shuffle_golden_ore_spots", "shuffle_old_men", "advance_shop", "shuffle_essences",
-                   "shuffle_business_scrubs", "secret_locations",
-                   # Requirements
-                   "required_essences", "tarm_gate_required_jewels", "treehouse_old_man_requirement",
-                   "sign_guy_requirement", "golden_beasts_requirement",
-                   # Tracker QoL
-                   "enforce_potion_in_shop", "keysanity_small_keys", "keysanity_boss_keys", "starting_maps_compasses",
-                   "deterministic_gasha_locations", "shop_prices"
-                   ]
-
-        slot_data = self.options.as_dict(*options)
-        slot_data["animal_companion"] = self.options.animal_companion.current_key.title()
-        slot_data["default_seed"] = SEED_ITEMS[self.options.default_seed.value]
-
-        slot_data["default_seasons_option"] = self.options.default_seasons.current_key
-        slot_data["default_seasons"] = {}
-        for region_name, season in self.default_seasons.items():
-            slot_data["default_seasons"][region_name] = season
-
-        slot_data["dungeon_entrances"] = self.dungeon_entrances
-        slot_data["portal_connections"] = self.portal_connections
-        slot_data["shop_order"] = self.shop_order
-        slot_data["shop_rupee_requirements"] = self.shop_rupee_requirements
-        slot_data["shop_costs"] = self.shop_prices
-
-        slot_data["version"] = f"{VERSION[0]}.{VERSION[1]}"
-
-        return slot_data
-
-    def write_spoiler(self, spoiler_handle):
-        spoiler_handle.write(f"\n\nDefault Seasons ({self.multiworld.player_name[self.player]}):\n")
-        for region_name, season in self.default_seasons.items():
-            spoiler_handle.write(f"\t- {region_name} --> {SEASON_NAMES[season]}\n")
-
-        if self.options.shuffle_dungeons:
-            spoiler_handle.write(f"\nDungeon Entrances ({self.multiworld.player_name[self.player]}):\n")
-            for entrance, dungeon in self.dungeon_entrances.items():
-                spoiler_handle.write(f"\t- {entrance} --> {dungeon.replace('enter ', '')}\n")
-
-        if self.options.shuffle_portals != "vanilla":
-            spoiler_handle.write(f"\nSubrosia Portals ({self.multiworld.player_name[self.player]}):\n")
-            for portal_holo, portal_sub in self.portal_connections.items():
-                spoiler_handle.write(f"\t- {portal_holo} --> {portal_sub}\n")
-
-        spoiler_handle.write(f"\nShop Prices ({self.multiworld.player_name[self.player]}):\n")
-        shop_codes = [code for shop in self.shop_order for code in shop]
-        shop_codes.extend(MARKET_LOCATIONS)
-        for shop_code in shop_codes:
-            price = self.shop_prices[shop_code]
-            for loc_name, loc_data in LOCATIONS_DATA.items():
-                if loc_data.get("symbolic_name", None) is None or loc_data["symbolic_name"] != shop_code:
-                    continue
-                if self.location_is_active(loc_name, loc_data):
-                    currency = "Ore Chunks" if shop_code.startswith("subrosia") else "Rupees"
-                    spoiler_handle.write(f"\t- {loc_name}: {price} {currency}\n")
-                break
-
-    def collect(self, state: CollectionState, item: Item) -> bool:
-        change = super().collect(state, item)
-        if not change or self.options.logic_difficulty < OracleOfSeasonsLogicDifficulty.option_hell:
-            return change
-        if item.code is None or item.code >= 0x2100 and item.code != 0x2e00:  # Not usable item nor ember nor flippers
-            return True
-        state.tloz_oos_available_cuccos[self.player] = None
-        return True
-
-    def remove(self, state: CollectionState, item: Item) -> bool:
-        change = super().remove(state, item)
-        if not change or self.options.logic_difficulty < OracleOfSeasonsLogicDifficulty.option_hell:
-            return change
-        if item.code is None or item.code >= 0x2100 and item.code != 0x2e00:  # Not usable item nor ember nor flippers
-            return True
-        state.tloz_oos_available_cuccos[self.player] = None
-        return True
-
-    # UT stuff
-    def interpret_slot_data(self, slot_data: Optional[dict[str, Any]]) -> Any:
-        if slot_data is not None:
-            return slot_data
-
-        if not hasattr(self.multiworld, "re_gen_passthrough") or self.game not in self.multiworld.re_gen_passthrough:
-            return False
-
-        slot_data = self.multiworld.re_gen_passthrough[self.game]
-
-        self.options.default_seed = OracleOfSeasonsDefaultSeedType.from_any(SEED_ITEMS.index(slot_data["default_seed"]))
-        self.options.master_keys = OracleOfSeasonsMasterKeys.from_any(slot_data["master_keys"])
-        self.options.logic_difficulty = OracleOfSeasonsLogicDifficulty.from_any(slot_data["logic_difficulty"])
-        self.options.remove_d0_alt_entrance = OracleOfSeasonsD0AltEntrance.from_any(slot_data["remove_d0_alt_entrance"])
-        self.options.remove_d2_alt_entrance = OracleOfSeasonsD2AltEntrance.from_any(slot_data["remove_d2_alt_entrance"])
-        self.options.animal_companion = OracleOfSeasonsAnimalCompanion.from_any(slot_data["animal_companion"])
-        self.options.treehouse_old_man_requirement = OraclesOfSeasonsTreehouseOldManRequirement.from_any(slot_data["treehouse_old_man_requirement"])
-        self.options.tarm_gate_required_jewels = OraclesOfSeasonsTarmGateRequirement.from_any(slot_data["tarm_gate_required_jewels"])
-        self.options.randomize_lost_woods_item_sequence = OracleOfSeasonsLostWoodsItemSequence.from_any(slot_data["randomize_lost_woods_item_sequence"])
-        self.options.randomize_lost_woods_main_sequence = OracleOfSeasonsLostWoodsItemSequence.from_any(slot_data["randomize_lost_woods_main_sequence"])
-        self.options.golden_beasts_requirement = OraclesOfSeasonsGoldenBeastsRequirement.from_any(slot_data["golden_beasts_requirement"])
-        self.options.shuffle_golden_ore_spots = OracleOfSeasonsGoldenOreSpotsShuffle.from_any(slot_data["shuffle_golden_ore_spots"])
-        self.options.normalize_horon_village_season = OracleOfSeasonsHoronSeason.from_any(slot_data["normalize_horon_village_season"])
-        self.options.deterministic_gasha_locations = OracleOfSeasonsGashaLocations.from_any(slot_data["deterministic_gasha_locations"])
-
-        self.default_seasons = slot_data["default_seasons"]
-        self.lost_woods_item_sequence = []  # Unknown
-        self.lost_woods_main_sequence = []  # Unknown
-
-        self.dungeon_entrances = slot_data["dungeon_entrances"]
-        self.portal_connections = slot_data["portal_connections"]
-        self.shop_order = slot_data["shop_order"]
-        self.shop_rupee_requirements = slot_data["shop_rupee_requirements"]
-        self.shop_prices = slot_data["shop_costs"]
-
-        return True
+import os
+import logging
+from typing import List, Union, ClassVar, Any, Optional, Tuple
+import settings
+from BaseClasses import Tutorial, Region, Location, LocationProgressType, Item, ItemClassification, MultiWorld, CollectionState
+from Fill import fill_restrictive, FillError
+from Options import Accessibility, OptionError
+from worlds.AutoWorld import WebWorld, World
+
+from .Util import *
+from .Options import *
+from .Logic import create_connections, apply_self_locking_rules
+from .PatchWriter import oos_create_ap_procedure_patch
+from .data import LOCATIONS_DATA
+from .data.Constants import *
+from .data.Items import ITEMS_DATA
+from .data.Regions import REGIONS, NATZU_REGIONS, GASHA_REGIONS
+
+from .Client import OracleOfSeasonsClient  # Unused, but required to register with BizHawkClient
+
+
+class OracleOfSeasonsSettings(settings.Group):
+    class RomFile(settings.UserFilePath):
+        """File name of the Oracle of Seasons US ROM"""
+        copy_to = "Legend of Zelda, The - Oracle of Seasons (USA).gbc"
+        description = "OoS ROM File"
+        md5s = [ROM_HASH]
+
+    class OoSCharacterSprite(str):
+        """
+        The name of the sprite file to use (from "data/sprites/oos_ooa/").
+        Putting "link" as a value uses the default game sprite.
+        Putting "random" as a value randomly picks a sprite from your sprites directory for each generated ROM.
+        If you want some weighted result, you can arrange the options like in your option yaml.
+        """
+
+    class OoSCharacterPalette(str):
+        """
+        The color palette used for character sprite throughout the game.
+        Valid values are: "green", "red", "blue", "orange", and "random"
+        If you want some weighted result, you can arrange the options like in your option yaml.
+        If you want a color weight to only apply to a specific sprite, you can write color|sprite: weight.
+        For example, red|link: 1 would add red in the possible palettes with a weight of 1 only if link is the selected sprite
+        """
+
+    class OoSRevealDiggingSpots(str):
+        """
+        If enabled, hidden digging spots in Subrosia are revealed as diggable tiles.
+        """
+
+    class OoSHeartBeepInterval(str):
+        """
+        A factor applied to the infamous heart beep sound interval.
+        Valid values are: "vanilla", "half", "quarter", "disabled"
+        """
+
+    class OoSRemoveMusic(str):
+        """
+        If true, no music will be played in the game while sound effects remain untouched
+        """
+
+    rom_file: RomFile = RomFile(RomFile.copy_to)
+    rom_start: bool = True
+    character_sprite: Union[OoSCharacterSprite, str] = "link"
+    character_palette: Union[OoSCharacterPalette, str] = "green"
+    reveal_hidden_subrosia_digging_spots: Union[OoSRevealDiggingSpots, bool] = True
+    heart_beep_interval: Union[OoSHeartBeepInterval, str] = "vanilla"
+    remove_music: Union[OoSRemoveMusic, bool] = False
+
+
+class OracleOfSeasonsWeb(WebWorld):
+    theme = "grass"
+    setup_en = Tutorial(
+        "Multiworld Setup Guide",
+        "A guide to setting up Oracle of Seasons for MultiworldGG on your computer.",
+        "English",
+        "oos_setup_en.md",
+        "oos_setup/en",
+        ["Dinopony"]
+    )
+
+    setup_fr = Tutorial(
+        "Guide de configuration MultiWorld",
+        "Un guide pour configurer Oracle of Seasons de MultiworldGG sur votre PC.",
+        "Français",
+        "oos_setup_fr.md",
+        "oos_setup/fr",
+        ["Deoxis"]
+    )
+    tutorials = [setup_en, setup_fr]
+
+
+class OracleOfSeasonsWorld(World):
+    """
+    The Legend of Zelda: Oracles of Seasons is one of the rare Capcom entries to the series.
+    The seasons in the world of Holodrum have been a mess since Onox captured Din, the Oracle of Seasons.
+    Gather the Essences of Nature, confront Onox and rescue Din to give nature some rest in Holodrum.
+    """
+    game = "The Legend of Zelda - Oracle of Seasons"
+    author: str = "Dinopony"
+    igdb_id = 1032
+    options_dataclass = OracleOfSeasonsOptions
+    options: OracleOfSeasonsOptions
+    required_client_version = (0, 5, 1)
+    web = OracleOfSeasonsWeb()
+    topology_present = True
+
+    settings: ClassVar[OracleOfSeasonsSettings]
+    settings_key = "tloz_oos_options"
+
+    location_name_to_id = build_location_name_to_id_dict()
+    item_name_to_id = build_item_name_to_id_dict()
+    item_name_groups = ITEM_GROUPS
+    location_name_groups = LOCATION_GROUPS
+    origin_region_name = "impa's house"
+
+    def __init__(self, multiworld, player):
+        super().__init__(multiworld, player)
+
+        self.pre_fill_items: List[Item] = []
+        self.default_seasons: Dict[str, str] = DEFAULT_SEASONS.copy()
+        self.dungeon_entrances: Dict[str, str] = DUNGEON_CONNECTIONS.copy()
+        self.portal_connections: Dict[str, str] = PORTAL_CONNECTIONS.copy()
+        self.lost_woods_item_sequence: List[List] = LOST_WOODS_ITEM_SEQUENCE.copy()
+        self.lost_woods_main_sequence: List[List] = LOST_WOODS_MAIN_SEQUENCE.copy()
+        self.old_man_rupee_values: Dict[str, int] = OLD_MAN_RUPEE_VALUES.copy()
+        self.samasa_gate_code: List[int] = SAMASA_GATE_CODE.copy()
+        self.shop_prices: Dict[str, int] = VANILLA_SHOP_PRICES.copy()
+        self.shop_order: List[List[str]] = []
+        self.shop_rupee_requirements: Dict[str, int] = {}
+        self.essences_in_game: List[str] = ESSENCES.copy()
+        self.random_rings_pool: List[str] = []
+        self.remaining_progressive_gasha_seeds = 0
+
+    def generate_early(self):
+        if self.interpret_slot_data(None):
+            return
+
+        if self.options.randomize_ai:
+            self.options.golden_beasts_requirement.value = 0
+
+        conflicting_rings = self.options.required_rings.value & self.options.excluded_rings.value
+        if len(conflicting_rings) > 0:
+            raise OptionError("Required Rings and Excluded Rings contain the same element(s)", conflicting_rings)
+
+        self.remaining_progressive_gasha_seeds = self.options.deterministic_gasha_locations.value
+
+        self.pick_essences_in_game()
+        if len(self.essences_in_game) < self.options.treehouse_old_man_requirement:
+            self.options.treehouse_old_man_requirement.value = len(self.essences_in_game)
+
+        self.restrict_non_local_items()
+        self.randomize_default_seasons()
+        self.randomize_old_men()
+
+        if self.options.shuffle_dungeons:
+            self.shuffle_dungeons()
+        if self.options.shuffle_portals != "vanilla":
+            self.shuffle_portals()
+
+        if self.options.randomize_lost_woods_item_sequence:
+            # Pick 4 random seasons & directions (last one has to be "left")
+            self.lost_woods_item_sequence = []
+            for i in range(4):
+                self.lost_woods_item_sequence.append([
+                    self.random.choice(DIRECTIONS) if i < 3 else DIRECTION_LEFT,
+                    self.random.choice(SEASONS)
+                ])
+
+        if self.options.randomize_lost_woods_main_sequence:
+            # Pick 4 random seasons & directions (last one has to be "up")
+            self.lost_woods_main_sequence = []
+            for i in range(4):
+                self.lost_woods_main_sequence.append([
+                    self.random.choice(DIRECTIONS) if i < 3 else DIRECTION_UP,
+                    self.random.choice(SEASONS)
+                ])
+
+        if self.options.randomize_samasa_gate_code:
+            self.samasa_gate_code = []
+            for i in range(self.options.samasa_gate_code_length.value):
+                self.samasa_gate_code.append(self.random.randint(0, 3))
+
+        self.randomize_shop_order()
+        self.randomize_shop_prices()
+        self.compute_rupee_requirements()
+
+        self.create_random_rings_pool()
+
+    def pick_essences_in_game(self):
+        # If the value for "Placed Essences" is lower than "Required Essences" (which can happen when using random
+        # values for both), a new random value is automatically picked in the valid range.
+        if self.options.required_essences > self.options.placed_essences:
+            self.options.placed_essences.value = self.random.randint(self.options.required_essences.value, 8)
+
+        # If some essence pedestal locations were excluded and essences are not shuffled,
+        # remove those essences in priority
+        if not self.options.shuffle_essences:
+            excluded_locations_data = {name: data for name, data in LOCATIONS_DATA.items() if name in self.options.exclude_locations.value}
+            for loc_name, loc_data in excluded_locations_data.items():
+                if "essence" in loc_data and loc_data["essence"] is True:
+                    self.essences_in_game.remove(loc_data["vanilla_item"])
+            if len(self.essences_in_game) < self.options.required_essences:
+                raise ValueError(f"Too many essence pedestal locations were excluded, seed will be unbeatable")
+
+        # If we need to remove more essences, pick them randomly
+        self.random.shuffle(self.essences_in_game)
+        self.essences_in_game = self.essences_in_game[0:self.options.placed_essences]
+
+    def restrict_non_local_items(self):
+        # Restrict non_local_items option in cases where it's incompatible with other options that enforce items
+        # to be placed locally (e.g. dungeon items with keysanity off)
+        if not self.options.keysanity_small_keys:
+            self.options.non_local_items.value -= self.item_name_groups["Small Keys"]
+            self.options.non_local_items.value -= self.item_name_groups["Master Keys"]
+        if not self.options.keysanity_boss_keys:
+            self.options.non_local_items.value -= self.item_name_groups["Boss Keys"]
+        if not self.options.keysanity_maps_compasses:
+            self.options.non_local_items.value -= self.item_name_groups["Dungeon Maps"]
+            self.options.non_local_items.value -= self.item_name_groups["Compasses"]
+
+    def randomize_default_seasons(self):
+        if self.options.default_seasons == "randomized":
+            seasons_pool = SEASONS
+        elif self.options.default_seasons.current_key.endswith("singularity"):
+            single_season = self.options.default_seasons.current_key.replace("_singularity", "")
+            if single_season == "random":
+                single_season = self.random.choice(SEASONS)
+            else:
+                single_season = next(byte for byte, name in SEASON_NAMES.items() if name == single_season)
+            seasons_pool = [single_season]
+        else:
+            return
+
+        for region in self.default_seasons:
+            if region == "HORON_VILLAGE" and not self.options.normalize_horon_village_season:
+                continue
+            self.default_seasons[region] = self.random.choice(seasons_pool)
+
+    def shuffle_dungeons(self):
+        shuffled_dungeons = list(self.dungeon_entrances.values())
+        self.random.shuffle(shuffled_dungeons)
+        self.dungeon_entrances = dict(zip(self.dungeon_entrances, shuffled_dungeons))
+
+        # If alt entrances are left as-is, we need to ensure D3 entrance doesn't lead to a dungeon with an alternate
+        # entrance (D0 or D2) because people might leave by the front door and get caught in a drowning loop of doom
+        forbidden_d3_dungeons = []
+        if not self.options.remove_d0_alt_entrance:
+            forbidden_d3_dungeons.append("enter d0")
+        if not self.options.remove_d2_alt_entrance:
+            forbidden_d3_dungeons.append("enter d2")
+
+        d3_dungeon = self.dungeon_entrances["d3 entrance"]
+        if d3_dungeon in forbidden_d3_dungeons:
+            # Randomly pick a valid dungeon for D3 entrance, and make the entrance that was going to that dungeon
+            # lead to the problematic dungeon instead
+            allowed_dungeons = [d for d in DUNGEON_CONNECTIONS.values() if d not in forbidden_d3_dungeons]
+            dungeon_to_swap = self.random.choice(allowed_dungeons)
+            for k in self.dungeon_entrances.keys():
+                if self.dungeon_entrances[k] == dungeon_to_swap:
+                    self.dungeon_entrances[k] = d3_dungeon
+                    break
+            self.dungeon_entrances["d3 entrance"] = dungeon_to_swap
+
+    def shuffle_portals(self):
+        holodrum_portals = list(PORTAL_CONNECTIONS.keys())
+        subrosian_portals = list(PORTAL_CONNECTIONS.values())
+        if self.options.shuffle_portals == "shuffle_outwards":
+            # Shuffle Outwards: connect Holodrum portals with random Subrosian portals
+            self.random.shuffle(subrosian_portals)
+            self.portal_connections = dict(zip(holodrum_portals, subrosian_portals))
+        else:
+            # Shuffle: connect any portal with any other portal. To keep both dimensions available, we need to ensure
+            # that at least one Subrosian portal that is not D8 portal is connected to Holodrum that isn't the
+            # temple remains upper portal (since that portal is only available with a subrosia access)
+            self.random.shuffle(holodrum_portals)
+            if holodrum_portals[0] == "temple remains upper portal":
+                holodrum_portals[0], holodrum_portals[1] = holodrum_portals[1], holodrum_portals[0]
+            guaranteed_portal_holodrum = holodrum_portals.pop(0)
+
+            self.random.shuffle(subrosian_portals)
+            if subrosian_portals[0] == "d8 entrance portal":
+                subrosian_portals[0], subrosian_portals[1] = subrosian_portals[1], subrosian_portals[0]
+            guaranteed_portal_subrosia = subrosian_portals.pop(0)
+
+            shuffled_portals = holodrum_portals + subrosian_portals
+            self.random.shuffle(shuffled_portals)
+            it = iter(shuffled_portals)
+            self.portal_connections = dict(zip(it, it))
+            self.portal_connections[guaranteed_portal_holodrum] = guaranteed_portal_subrosia
+
+        # If accessibility option expects all locations or all progression items to be reachable, portals need to be
+        # set in a way that is valid regarding this condition. If that is not the case, re-shuffle portals recursively
+        # until we end up with a satisfying shuffle.
+        if self.options.accessibility != Accessibility.option_minimal and not self.is_volcanoes_west_portal_reachable():
+            return self.shuffle_portals()
+
+        # If essences are placed in dungeons and D8 dungeon portal is unreachable, this makes the seed unbeatable.
+        # To avoid this, we re-shuffle portals recursively until we end up with a satisfying shuffle.
+        # We only need to check that if accessibility is minimal since the above check should cover the blocked D8 already otherwise
+        if (self.options.accessibility == Accessibility.option_minimal
+                and self.options.required_essences == self.options.placed_essences
+                and not self.options.shuffle_essences and not self.is_d8_portal_reachable()):
+            return self.shuffle_portals()
+
+    def are_portals_connected(self, portal_1, portal_2):
+        if portal_1 in self.portal_connections:
+            if self.portal_connections[portal_1] == portal_2:
+                return True
+        if portal_2 in self.portal_connections:
+            if self.portal_connections[portal_2] == portal_1:
+                return True
+        return False
+
+    def is_volcanoes_west_portal_reachable(self):
+        if self.are_portals_connected("temple remains upper portal", "volcanoes west portal"):
+            return False
+        if self.are_portals_connected("d8 entrance portal", "volcanoes west portal"):
+            return False
+        return True
+
+    def is_d8_portal_reachable(self):
+        return not self.are_portals_connected("d8 entrance portal", "volcanoes west portal")
+
+    def randomize_old_men(self):
+        if self.options.shuffle_old_men == OracleOfSeasonsOldMenShuffle.option_shuffled_values:
+            shuffled_rupees = list(self.old_man_rupee_values.values())
+            self.random.shuffle(shuffled_rupees)
+            self.old_man_rupee_values = dict(zip(self.old_man_rupee_values, shuffled_rupees))
+        elif self.options.shuffle_old_men == OracleOfSeasonsOldMenShuffle.option_random_values:
+            for key in self.old_man_rupee_values.keys():
+                sign = self.random.choice([-1, 1])
+                self.old_man_rupee_values[key] = self.random.choice(get_old_man_values_pool()) * sign
+        elif self.options.shuffle_old_men == OracleOfSeasonsOldMenShuffle.option_random_positive_values:
+            for key in self.old_man_rupee_values.keys():
+                self.old_man_rupee_values[key] = self.random.choice(get_old_man_values_pool())
+        else:
+            # Remove the old man values from the pool so that they don't count negative when they are shuffled as items
+            self.old_man_rupee_values = {}
+
+    def randomize_shop_order(self):
+        self.shop_order = [
+            ["horonShop1", "horonShop2", "horonShop3"],
+            ["memberShop1", "memberShop2", "memberShop3"],
+            ["syrupShop1", "syrupShop2", "syrupShop3"]
+        ]
+        if self.options.advance_shop:
+            self.shop_order.append(["advanceShop1", "advanceShop2", "advanceShop3"])
+        if self.options.shuffle_business_scrubs:
+            self.shop_order.extend([["spoolSwampScrub"], ["samasaCaveScrub"], ["d2Scrub"], ["d4Scrub"]])
+        self.random.shuffle(self.shop_order)
+
+    def randomize_shop_prices(self):
+        if self.options.shop_prices == "vanilla":
+            if self.options.enforce_potion_in_shop:
+                self.shop_prices["horonShop3"] = 300
+            return
+        if self.options.shop_prices == "free":
+            self.shop_prices = {k: 0 for k in self.shop_prices}
+            return
+
+        # Prices are randomized, get a random price that follow set options for each shop location.
+        # Values must be rounded to nearest valid rupee amount.
+        average = AVERAGE_PRICE_PER_LOCATION[self.options.shop_prices.current_key]
+        deviation = min(19 * (average / 50), 100)
+        for i, shop in enumerate(self.shop_order):
+            shop_price_factor = (i / len(self.shop_order)) + 0.5
+            for location_code in shop:
+                value = self.random.gauss(average, deviation) * shop_price_factor
+                self.shop_prices[location_code] = min(VALID_RUPEE_PRICE_VALUES, key=lambda x: abs(x - value))
+        # Subrosia market special cases
+        for i in range(2, 6):
+            value = self.random.gauss(average, deviation) * 0.5
+            self.shop_prices[f"subrosianMarket{i}"] = min(VALID_RUPEE_PRICE_VALUES, key=lambda x: abs(x - value))
+
+    def compute_rupee_requirements(self):
+        # Compute global rupee requirements for each shop, based on shop order and item prices
+        cumulated_requirement = 0
+        for shop in self.shop_order:
+            if shop[0].startswith("advance") and not self.options.advance_shop:
+                continue
+            if shop[0].endswith("Scrub") and not self.options.shuffle_business_scrubs:
+                continue
+            # Add the price of each shop location in there to the requirement
+            for shop_location in shop:
+                cumulated_requirement += self.shop_prices[shop_location]
+            # Deduce the shop name from the code of the first location
+            shop_name = shop[0]
+            if not shop_name.endswith("Scrub"):
+                shop_name = shop_name[:-1]
+            self.shop_rupee_requirements[shop_name] = cumulated_requirement
+
+    def create_random_rings_pool(self):
+        # Get a subset of as many rings as needed, with a potential filter depending on chosen options
+        ring_names = [name for name, idata in ITEMS_DATA.items() if "ring" in idata]
+
+        # Remove required rings because they'll be added later anyway
+        ring_names = [name for name in ring_names if name not in self.options.required_rings.value and name not in self.options.excluded_rings.value]
+
+        self.random.shuffle(ring_names)
+        self.random_rings_pool = ring_names
+
+    def location_is_active(self, location_name, location_data):
+        if not location_data.get("conditional", False):
+            return True
+
+        region_id = location_data["region_id"]
+        if region_id == "advance shop":
+            return self.options.advance_shop.value
+        if location_name in SUBROSIA_HIDDEN_DIGGING_SPOTS_LOCATIONS:
+            return self.options.shuffle_golden_ore_spots
+        if location_name in RUPEE_OLD_MAN_LOCATIONS:
+            return self.options.shuffle_old_men == OracleOfSeasonsOldMenShuffle.option_turn_into_locations
+        if location_name in SCRUB_LOCATIONS:
+            return self.options.shuffle_business_scrubs
+        if location_name == "Horon Village: Shop #3":
+            return not self.options.enforce_potion_in_shop
+        if location_name.startswith("Gasha Nut #"):
+            return int(location_name[11:]) <= self.options.deterministic_gasha_locations
+        if location_name in SECRETS:
+            return self.options.secret_locations
+        if location_name == "Horon Village: Item Inside Maku Tree (3+ Essences)":
+            return len(self.essences_in_game) >= 3
+        if location_name == "Horon Village: Item Inside Maku Tree (5+ Essences)":
+            return len(self.essences_in_game) >= 5
+        if location_name == "Horon Village: Item Inside Maku Tree (7+ Essences)":
+            return len(self.essences_in_game) >= 7
+        if location_name in SECRETS:
+            return self.options.secret_locations
+        return False
+
+    def create_location(self, region_name: str, location_name: str, local: bool):
+        region = self.multiworld.get_region(region_name, self.player)
+        location = Location(self.player, location_name, self.location_name_to_id[location_name], region)
+        region.locations.append(location)
+        if local:
+            location.item_rule = lambda item: item.player == self.player
+
+    def create_regions(self):
+        # Create regions
+        for region_name in REGIONS:
+            region = Region(region_name, self.player, self.multiworld)
+            self.multiworld.regions.append(region)
+
+        for region_name in NATZU_REGIONS[self.options.animal_companion.current_key]:
+            region = Region(region_name, self.player, self.multiworld)
+            self.multiworld.regions.append(region)
+
+        if self.options.logic_difficulty == OracleOfSeasonsLogicDifficulty.option_hell:
+            region = Region("rooster adventure", self.player, self.multiworld)
+            self.multiworld.regions.append(region)
+
+        if self.options.deterministic_gasha_locations > 0:
+            for i in range(self.options.deterministic_gasha_locations):
+                region = Region(GASHA_REGIONS[i], self.player, self.multiworld)
+                self.multiworld.regions.append(region)
+
+        # Create locations
+        for location_name, location_data in LOCATIONS_DATA.items():
+            if not self.location_is_active(location_name, location_data):
+                continue
+
+            is_local = "local" in location_data and location_data["local"] is True
+            self.create_location(location_data['region_id'], location_name, is_local)
+
+        self.create_events()
+        self.exclude_locations_automatically()
+
+    def create_event(self, region_name, event_item_name):
+        region = self.multiworld.get_region(region_name, self.player)
+        location = Location(self.player, region_name + ".event", None, region)
+        region.locations.append(location)
+        location.place_locked_item(Item(event_item_name, ItemClassification.progression, None, self.player))
+
+    def create_events(self):
+        # Events to indicate a given tree stump is reachable
+        self.create_event("spool stump", "_reached_spool_stump")
+        self.create_event("temple remains lower stump", "_reached_remains_stump")
+        self.create_event("temple remains upper stump", "_reached_remains_stump")
+        self.create_event("d1 stump", "_reached_eyeglass_stump")
+        self.create_event("d2 stump", "_reached_d2_stump")
+        self.create_event("d5 stump", "_reached_eyeglass_stump")
+        self.create_event("sunken city dimitri", "_saved_dimitri_in_sunken_city")
+        self.create_event("ghastly stump", "_reached_ghastly_stump")
+        self.create_event("coast stump", "_reached_coast_stump")
+        # Events for beating golden beasts
+        self.create_event("golden darknut", "_beat_golden_darknut")
+        self.create_event("golden lynel", "_beat_golden_lynel")
+        self.create_event("golden octorok", "_beat_golden_octorok")
+        self.create_event("golden moblin", "_beat_golden_moblin")
+        # Events for "wild" seeds that can be found inside respawnable bushes in dungeons
+        self.create_event("d4 miniboss room wild embers", "_wild_ember_seeds")
+        self.create_event("d5 armos chest", "_wild_ember_seeds")
+        self.create_event("d7 entrance wild embers", "_wild_ember_seeds")
+        self.create_event("frypolar room wild mystery", "_wild_mystery_seeds")
+        # Various events to help with logic
+        self.create_event("bomb temple remains", "_triggered_volcano")
+        self.create_event("subrosia market sector", "_reached_rosa")
+        self.create_event("subrosian dance hall", "_reached_subrosian_dance_hall")
+        self.create_event("subrosia pirates sector", "_met_pirates")
+        self.create_event("tower of autumn", "_opened_tower_of_autumn")
+        self.create_event("d2 moblin chest", "_reached_d2_bracelet_room")
+        self.create_event("d5 drop ball", "_dropped_d5_magnet_ball")
+        self.create_event("d8 SE crystal", "_dropped_d8_SE_crystal")
+        self.create_event("d8 NE crystal", "_dropped_d8_NE_crystal")
+        self.create_event("d2 rupee room", "_reached_d2_rupee_room")
+        self.create_event("d6 rupee room", "_reached_d6_rupee_room")
+        self.create_event("maku seed", "Maku Seed")
+
+        if self.options.goal == OracleOfSeasonsGoal.option_beat_onox:
+            self.create_event("onox beaten", "_beaten_game")
+        elif self.options.goal == OracleOfSeasonsGoal.option_beat_ganon:
+            self.create_event("ganon beaten", "_beaten_game")
+
+        # Create events for reaching Gasha spots, used when Gasha-sanity is on
+        for region_name in GASHA_SPOT_REGIONS:
+            self.create_event(region_name, f"_reached_{region_name}")
+
+        # Create event items to represent rupees obtained from Old Men, unless they are turned into locations
+        if self.options.shuffle_old_men != OracleOfSeasonsOldMenShuffle.option_turn_into_locations:
+            for region_name in self.old_man_rupee_values:
+                self.create_event(region_name, "rupees from " + region_name)
+
+    def exclude_locations_automatically(self):
+        locations_to_exclude = set()
+        # If goal essence requirement is set to a specific value, prevent essence-bound checks which require more
+        # essences than this goal to hold anything of value
+        if self.options.required_essences < 7 <= len(self.essences_in_game):
+            locations_to_exclude.add("Horon Village: Item Inside Maku Tree (7+ Essences)")
+            if self.options.required_essences < 5 <= len(self.essences_in_game):
+                locations_to_exclude.add("Horon Village: Item Inside Maku Tree (5+ Essences)")
+                if self.options.required_essences < 3 <= len(self.essences_in_game):
+                    locations_to_exclude.add("Horon Village: Item Inside Maku Tree (3+ Essences)")
+        if self.options.required_essences < self.options.treehouse_old_man_requirement:
+            locations_to_exclude.add("Holodrum Plain: Old Man in Treehouse")
+
+        # If dungeons without essence need to be excluded, do it if conditions are met
+        if self.options.exclude_dungeons_without_essence and not self.options.shuffle_essences:
+            for i, essence_name in enumerate(ESSENCES):
+                if ESSENCES[i] not in self.essences_in_game:
+                    locations_to_exclude.update(self.location_name_groups[f"D{i + 1}"])
+
+        if not self.options.shuffle_business_scrubs:
+            locations_to_exclude.difference_update(SCRUB_LOCATIONS)
+
+        if self.options.randomize_ai:
+            locations_to_exclude.add("Western Coast: Black Beast's Chest")
+
+        for name in locations_to_exclude:
+            self.multiworld.get_location(name, self.player).progress_type = LocationProgressType.EXCLUDED
+
+    def set_rules(self):
+        create_connections(self.multiworld, self.player, self.origin_region_name, self.options)
+        apply_self_locking_rules(self.multiworld, self.player)
+        self.multiworld.completion_condition[self.player] = lambda state: state.has("_beaten_game", self.player)
+
+        if self.options.logic_difficulty == OracleOfSeasonsLogicDifficulty.option_hell:
+            cucco_region = self.get_region("rooster adventure")
+            # This saves using an event which is slightly more efficient
+            self.multiworld.register_indirect_condition(cucco_region, self.get_entrance("d6 sector -> old man near d6"))
+            self.multiworld.register_indirect_condition(cucco_region, self.get_entrance("d6 sector -> d6 entrance"))
+
+    def create_item(self, name: str) -> Item:
+        # If item name has a "!PROG" suffix, force it to be progression. This is typically used to create the right
+        # amount of progression rupees while keeping them a filler item as default
+        if name.endswith("!PROG"):
+            name = name.removesuffix("!PROG")
+            classification = ItemClassification.progression_skip_balancing
+        elif name.endswith("!USEFUL"):
+            # Same for above but with useful. This is typically used for Required Rings,
+            # as we don't want those locked in a barren dungeon
+            name = name.removesuffix("!USEFUL")
+            classification = ITEMS_DATA[name]["classification"]
+            if classification == ItemClassification.filler:
+                classification = ItemClassification.useful
+        else:
+            classification = ITEMS_DATA[name]["classification"]
+        ap_code = self.item_name_to_id[name]
+
+        # A few items become progression only in hard logic
+        progression_items_in_medium_logic = ["Expert's Ring", "Fist Ring", "Swimmer's Ring", "Energy Ring"]
+        if self.options.logic_difficulty >= OracleOfSeasonsLogicDifficulty.option_medium and name in progression_items_in_medium_logic:
+            classification = ItemClassification.progression
+        # As many Gasha Seeds become progression as the number of deterministic Gasha Nuts
+        if self.remaining_progressive_gasha_seeds > 0 and name == "Gasha Seed":
+            self.remaining_progressive_gasha_seeds -= 1
+            classification = ItemClassification.progression
+
+        # Players in Medium+ are expected to know the default paths through Lost Woods, Phonograph becomes filler
+        difficulties = ["medium", "hard"]
+        if self.options.logic_difficulty in difficulties and not self.options.randomize_lost_woods_item_sequence and name == "Phonograph":
+            classification = ItemClassification.filler
+
+        # UT doesn't let us know if the item is progression or not, so it is always progression
+        if hasattr(self.multiworld, "generation_is_fake"):
+            classification = ItemClassification.progression
+
+        return Item(name, classification, ap_code, self.player)
+
+    def build_item_pool_dict(self):
+        removed_item_quantities = self.options.remove_items_from_pool.value.copy()
+        item_pool_dict = {}
+        filler_item_count = 0
+        rupee_item_count = 0
+        ore_item_count = 0
+        for loc_name, loc_data in LOCATIONS_DATA.items():
+            if not self.location_is_active(loc_name, loc_data):
+                continue
+            if "vanilla_item" not in loc_data:
+                continue
+
+            item_name = loc_data['vanilla_item']
+            if "Ring" in item_name:
+                item_name = "Random Ring"
+            if item_name in removed_item_quantities and removed_item_quantities[item_name] > 0:
+                # If item was put in the "remove_items_from_pool" option, replace it with a random filler item
+                removed_item_quantities[item_name] -= 1
+                filler_item_count += 1
+                continue
+            if item_name == "Filler Item":
+                filler_item_count += 1
+                continue
+            if item_name.startswith("Rupees ("):
+                if self.options.shop_prices == OracleOfSeasonsShopPrices.option_free:
+                    filler_item_count += 1
+                else:
+                    rupee_item_count += 1
+                continue
+            if item_name.startswith("Ore Chunks ("):
+                if self.options.shop_prices == OracleOfSeasonsShopPrices.option_free or not self.options.shuffle_golden_ore_spots:
+                    filler_item_count += 1
+                else:
+                    ore_item_count += 1
+                continue
+            if self.options.master_keys != OracleOfSeasonsMasterKeys.option_disabled and "Small Key" in item_name:
+                # Small Keys don't exist if Master Keys are set to replace them
+                filler_item_count += 1
+                continue
+            if self.options.master_keys == OracleOfSeasonsMasterKeys.option_all_dungeon_keys and "Boss Key" in item_name:
+                # Boss keys don't exist if Master Keys are set to replace them
+                filler_item_count += 1
+                continue
+            if self.options.starting_maps_compasses and ("Compass" in item_name or "Dungeon Map" in item_name):
+                # Compasses and Dungeon Maps don't exist if player starts with them
+                filler_item_count += 1
+                continue
+            if "essence" in loc_data and loc_data["essence"] is True:
+                # If essence was decided not to be placed because of "Placed Essences" option or
+                # because of pedestal being an excluded location, replace it with a filler item
+                if item_name not in self.essences_in_game:
+                    filler_item_count += 1
+                    continue
+                # If essences are not shuffled, place and lock this item directly on the pedestal.
+                # Otherwise, the fill algorithm will take care of placing them anywhere in the multiworld.
+                if not self.options.shuffle_essences:
+                    essence_item = self.create_item(item_name)
+                    self.multiworld.get_location(loc_name, self.player).place_locked_item(essence_item)
+                    continue
+
+            if item_name == "Gasha Seed":
+                # Remove all gasha seeds from the pool to read as many as needed a later while limiting their impact on the item pool
+                filler_item_count += 1
+                continue
+
+            if item_name == "Fool's Ore" and self.options.fools_ore == OracleOfSeasonsFoolsOre.option_excluded:
+                filler_item_count += 1
+                continue
+
+            if item_name == "Flute":
+                item_name = self.options.animal_companion.current_key.title() + "'s Flute"
+
+            item_pool_dict[item_name] = item_pool_dict.get(item_name, 0) + 1
+
+        # If Master Keys are enabled, put one for every dungeon
+        if self.options.master_keys != OracleOfSeasonsMasterKeys.option_disabled:
+            for small_key_name in ITEM_GROUPS["Master Keys"]:
+                item_pool_dict[small_key_name] = 1
+                filler_item_count -= 1
+
+        # Add the required gasha seeds to the pool
+        required_gasha_seeds = self.options.deterministic_gasha_locations.value
+        item_pool_dict["Gasha Seed"] = required_gasha_seeds
+        filler_item_count -= required_gasha_seeds
+
+        if rupee_item_count > 0:
+            rupee_item_pool, filler_item_count = self.build_rupee_item_dict(rupee_item_count, filler_item_count)
+            item_pool_dict.update(rupee_item_pool)
+
+        if ore_item_count > 0:
+            ore_item_pool, filler_item_count = self.build_ore_item_dict(ore_item_count, filler_item_count)
+            item_pool_dict.update(ore_item_pool)
+
+        # Add the required rings
+        ring_copy = sorted(self.options.required_rings.value.copy())
+        for _ in range(len(ring_copy)):
+            ring_name = f"{ring_copy.pop()}!USEFUL"
+            item_pool_dict[ring_name] = item_pool_dict.get(ring_name, 0) + 1
+
+            if item_pool_dict["Random Ring"] > 0:
+                # Take from set ring pool first
+                item_pool_dict["Random Ring"] -= 1
+            else:
+                # Take from filler after
+                filler_item_count -= 1
+
+        # Add as many filler items as required
+        for _ in range(filler_item_count):
+            random_filler_item = self.get_filler_item_name()
+            item_pool_dict[random_filler_item] = item_pool_dict.get(random_filler_item, 0) + 1
+
+        if "Random Ring" in item_pool_dict:
+            quantity = item_pool_dict["Random Ring"]
+            for _ in range(quantity):
+                ring_name = self.get_random_ring_name()
+                item_pool_dict[ring_name] = item_pool_dict.get(ring_name, 0) + 1
+            del item_pool_dict["Random Ring"]
+
+        return item_pool_dict
+
+    def build_rupee_item_dict(self, rupee_item_count: int, filler_item_count: int) -> Tuple[int, int]:
+        total_cost = max(self.shop_rupee_requirements.values())
+
+        # Count the old man's contribution, it's especially important as it may be negative
+        # (We ignore dungeons here because we don't want to worry about whether they'll be available)
+        # TODO : With GER that note will be obsolete
+        old_man_rupee = 0
+        for name in self.old_man_rupee_values:
+            old_man_rupee += self.old_man_rupee_values[name]
+
+        target = total_cost / 2 - old_man_rupee
+        total_cost -= old_man_rupee
+        return self.build_currency_item_dict(rupee_item_count, filler_item_count, target, total_cost, "Rupees", VALID_RUPEE_ITEM_VALUES)
+
+    def build_ore_item_dict(self, ore_item_count: int, filler_item_count: int) -> Tuple[int, int]:
+        total_cost = sum([self.shop_prices[loc] for loc in MARKET_LOCATIONS])
+        target = total_cost / 2
+
+        return self.build_currency_item_dict(ore_item_count, filler_item_count, target, total_cost, "Ore Chunks", VALID_ORE_ITEM_VALUES)
+
+    def build_currency_item_dict(self, currency_item_count: int, filler_item_count: int, initial_target: int,
+                                 total_cost: int, currency_name: str, valid_currency_item_values: list[int]):
+        average_ore_value = total_cost / currency_item_count
+        deviation = average_ore_value / 2.5
+        currency_item_dict = {}
+        target = initial_target
+        for i in range(0, currency_item_count):
+            value = self.random.gauss(average_ore_value, deviation)
+            value = min(valid_currency_item_values, key=lambda x: abs(x - value))
+            if value > average_ore_value / 3:
+                # Put a "!PROG" suffix to force them to be created as progression items (see `create_item`)
+                item_name = f"{currency_name} ({value})!PROG"
+                target -= value
+            else:
+                # Don't count little packs as progression since they are likely irrelevant
+                item_name = f"{currency_name} ({value})"
+            currency_item_dict[item_name] = currency_item_dict.get(item_name, 0) + 1
+        # If the target is positive, it means there aren't enough rupees, so we'll steal a filler from the pool and reroll
+        if target > 0:
+            return self.build_currency_item_dict(currency_item_count + 1, filler_item_count - 1, initial_target,
+                                                 total_cost, currency_name, valid_currency_item_values)
+        return currency_item_dict, filler_item_count
+
+    def create_items(self):
+        item_pool_dict = self.build_item_pool_dict()
+        items = []
+        for item_name, quantity in item_pool_dict.items():
+            for _ in range(quantity):
+                items.append(self.create_item(item_name))
+        self.filter_confined_dungeon_items_from_pool(items)
+        self.multiworld.itempool.extend(items)
+        self.pre_fill_items.extend([Item(seed_name, ItemClassification.progression, None, self.player) for seed_name in SEED_ITEMS])
+
+    def get_pre_fill_items(self):
+        return self.pre_fill_items
+
+    def pre_fill(self) -> None:
+        self.pre_fill_seeds()
+        self.pre_fill_dungeon_items()
+
+    def filter_confined_dungeon_items_from_pool(self, items: List[Item]):
+        confined_dungeon_items = []
+        excluded_dungeons = []
+        if self.options.exclude_dungeons_without_essence and not self.options.shuffle_essences:
+            for i, essence_name in enumerate(ESSENCES):
+                if ESSENCES[i] not in self.essences_in_game:
+                    excluded_dungeons.append(i + 1)
+
+        # Put Small Keys / Master Keys unless keysanity is enabled for those
+        if self.options.master_keys != OracleOfSeasonsMasterKeys.option_disabled:
+            small_keys_name = "Master Key"
+        else:
+            small_keys_name = "Small Key"
+        if not self.options.keysanity_small_keys:
+            confined_dungeon_items.extend([item for item in items if item.name.startswith(small_keys_name)])
+        else:
+            for i in excluded_dungeons:
+                confined_dungeon_items.extend([item for item in items if item.name == f"{small_keys_name} ({DUNGEON_NAMES[i]})"])
+
+        # Put Boss Keys unless keysanity is enabled for those
+        if not self.options.keysanity_boss_keys:
+            confined_dungeon_items.extend([item for item in items if item.name.startswith("Boss Key")])
+        else:
+            for i in excluded_dungeons:
+                confined_dungeon_items.extend([item for item in items if item.name == f"Boss Key ({DUNGEON_NAMES[i]})"])
+
+        # Put Maps & Compasses unless keysanity is enabled for those
+        if not self.options.keysanity_maps_compasses:
+            confined_dungeon_items.extend([item for item in items if item.name.startswith("Dungeon Map")
+                                           or item.name.startswith("Compass")])
+        else:
+            for i in excluded_dungeons:
+                confined_dungeon_items.extend([item for item in items
+                                               if item.name == f"Dungeon Map ({DUNGEON_NAMES[i]})"
+                                               or item.name == f"Compass ({DUNGEON_NAMES[i]})"])
+
+        for item in confined_dungeon_items:
+            items.remove(item)
+        self.pre_fill_items.extend(confined_dungeon_items)
+
+    def pre_fill_dungeon_items(self):
+        # If keysanity is off, dungeon items can only be put inside local dungeon locations, and there are not so many
+        # of those which makes them pretty crowded.
+        # This usually ends up with generator not having anywhere to place a few small keys, making the seed unbeatable.
+        # To circumvent this, we perform a restricted pre-fill here, placing only those dungeon items
+        # before anything else.
+        for i in range(0, 9):
+            # Build a list of locations in this dungeon
+            dungeon_location_names = [name for name, loc in LOCATIONS_DATA.items()
+                                      if "dungeon" in loc and loc["dungeon"] == i]
+            dungeon_locations = [loc for loc in self.multiworld.get_locations(self.player)
+                                 if loc.name in dungeon_location_names and not loc.locked]
+
+            # From the list of all dungeon items that needs to be placed restrictively, only filter the ones for the
+            # dungeon we are currently processing.
+            confined_dungeon_items = [item for item in self.pre_fill_items
+                                      if item.name.endswith(f"({DUNGEON_NAMES[i]})")]
+            if len(confined_dungeon_items) == 0:
+                continue  # This list might be empty with some keysanity options
+
+            # Remove from the all_state the items we're about to place
+            for item in confined_dungeon_items:
+                self.pre_fill_items.remove(item)
+            collection_state = self.multiworld.get_all_state(False)
+            # Perform a prefill to place confined items inside locations of this dungeon
+            self.random.shuffle(dungeon_locations)
+            fill_restrictive(self.multiworld, collection_state, dungeon_locations, confined_dungeon_items,
+                             single_player_placement=True, lock=True, allow_excluded=True)
+
+    def pre_fill_seeds(self) -> None:
+        # The prefill algorithm for seeds has a few constraints:
+        #   - it needs to place the "default seed" into Horon Village seed tree
+        #   - it needs to place a random seed on the "duplicate tree" (can be Horon's tree)
+        #   - it needs to place one of each seed on the 5 remaining trees
+        # This has a few implications:
+        #   - if Horon is the duplicate tree, this is the simplest case: we just place a starting seed in Horon's tree
+        #     and scatter the 5 seed types on the 5 other trees
+        #   - if Horon is NOT the duplicate tree, we need to remove Horon's seed from the pool of 5 seeds to scatter
+        #     and put a random seed inside the duplicate tree. Then, we place the 4 remaining seeds on the 4 remaining
+        #     trees
+        TREES_TABLE = {
+            OracleOfSeasonsDuplicateSeedTree.option_horon_village: "Horon Village: Seed Tree",
+            OracleOfSeasonsDuplicateSeedTree.option_woods_of_winter: "Woods of Winter: Seed Tree",
+            OracleOfSeasonsDuplicateSeedTree.option_north_horon: "Holodrum Plain: Seed Tree",
+            OracleOfSeasonsDuplicateSeedTree.option_spool_swamp: "Spool Swamp: Seed Tree",
+            OracleOfSeasonsDuplicateSeedTree.option_sunken_city: "Sunken City: Seed Tree",
+            OracleOfSeasonsDuplicateSeedTree.option_tarm_ruins: "Tarm Ruins: Seed Tree",
+        }
+        duplicate_tree_name = TREES_TABLE[self.options.duplicate_seed_tree.value]
+
+        def place_seed(seed_name: str, location_name: str):
+            seed_item = self.create_item(seed_name)
+            self.multiworld.get_location(location_name, self.player).place_locked_item(seed_item)
+
+        seeds_to_place = list(SEED_ITEMS)
+
+        manually_placed_trees = ["Horon Village: Seed Tree", duplicate_tree_name]
+        trees_to_process = [name for name in TREES_TABLE.values() if name not in manually_placed_trees]
+
+        # Place default seed type in Horon Village tree
+        place_seed(SEED_ITEMS[self.options.default_seed.value], "Horon Village: Seed Tree")
+
+        # If duplicate tree is not Horon's, remove Horon seed from the pool of placeable seeds
+        if duplicate_tree_name != "Horon Village: Seed Tree":
+            del seeds_to_place[self.options.default_seed.value]
+            place_seed(self.random.choice(SEED_ITEMS), duplicate_tree_name)
+
+        # Place remaining seeds on remaining trees
+        self.random.shuffle(trees_to_process)
+        for seed in seeds_to_place:
+            place_seed(seed, trees_to_process.pop())
+
+    def get_filler_item_name(self) -> str:
+        FILLER_ITEM_NAMES = [
+            "Rupees (1)", "Rupees (5)", "Rupees (10)", "Rupees (10)",
+            "Rupees (20)", "Rupees (30)",
+            "Ore Chunks (10)", "Ore Chunks (10)", "Ore Chunks (25)",
+            "Random Ring", "Random Ring", "Random Ring",
+            "Gasha Seed", "Gasha Seed",
+            "Potion"
+        ]
+
+        item_name = self.random.choice(FILLER_ITEM_NAMES)
+        if item_name == "Random Ring":
+            return self.get_random_ring_name()
+        return item_name
+
+    def get_random_ring_name(self):
+        if len(self.random_rings_pool) > 0:
+            return self.random_rings_pool.pop()
+        return self.get_filler_item_name()  # It might loop but not enough to really matter
+
+    @classmethod
+    def stage_fill_hook(cls, multiworld: MultiWorld, progitempool, usefulitempool, filleritempool, fill_locations):
+        players = multiworld.get_game_players(OracleOfSeasonsWorld.game)
+        if not players:
+            return
+        weight_dict = {}
+        for player in players:
+            possible_items = [["Flippers", "Bush Breaker"], ["Power Bracelet"]]
+            bush_breakers = [["Progressive Sword"], ["Biggoron's Sword"]]
+            world: OracleOfSeasonsWorld = multiworld.worlds[player]
+            portal_connections = {world.portal_connections[key]: key for key in world.portal_connections}
+            portal_connections.update(world.portal_connections)
+
+            bad_portals = {"spool swamp portal", "horon village portal", "eyeglass lake portal", "temple remains lower portal", "d8 entrance portal"}
+            if portal_connections["temple remains lower portal"] in bad_portals:
+                bad_portals.add("temple remains upper portal")
+
+            if multiworld.random.random() < 0.5:
+                if portal_connections["horon village portal"] not in bad_portals:
+                    possible_items.append(["Progressive Boomerang", "Progressive Boomerang"])
+                else:
+                    bush_breakers.append(["Progressive Boomerang", "Progressive Boomerang"])
+
+            if portal_connections["eyeglass lake portal"] not in bad_portals and world.options.default_seed == "pegasus":
+                items = ["Progressive Feather", "Progressive Feather", "Seed Satchel", "Bush Breaker"]
+                if world.default_seasons["EYEGLASS_LAKE"] != SEASON_WINTER:
+                    items.append("Rod of Seasons (Winter)")
+                possible_items.append(items)
+
+            if world.options.default_seed == "ember":
+                possible_items.append(["Seed Satchel"])
+                possible_items.append(["Progressive Slingshot"])
+
+            if world.options.animal_companion == "dimitri":
+                possible_items.append(["Dimitri's Flute"])
+            elif world.options.animal_companion == "ricky":
+                bush_breakers.append(["Ricky's Flute"])
+            else:
+                bush_breakers.append(["Moosh's Flute"])
+
+            if not world.options.remove_d0_alt_entrance:
+                if world.dungeon_entrances["d2 entrance"] == "enter d0" \
+                        or world.dungeon_entrances["d5 entrance"] == "enter d0" \
+                        or world.dungeon_entrances["d7 entrance"] == "enter d0" \
+                        or (world.dungeon_entrances["d8 entrance"] == "enter d0" and portal_connections["d8 entrance portal"] not in bad_portals):
+                    possible_items.append(["Bush Breaker"])
+
+            if world.options.logic_difficulty > 0:
+                if multiworld.random.random() < 0.5:
+                    bush_breakers.append(["Bombs (10)", "Bombs (10)"])
+                if world.options.default_seed == "gale":
+                    bush_breakers.append(["Progressive Slingshot"])
+
+            items = multiworld.random.choice(possible_items)
+            if "Bush Breaker" in items:
+                items.remove("Bush Breaker")
+                items.extend(multiworld.random.choice(bush_breakers))
+            for item in multiworld.precollected_items[player]:
+                if item.name in items:
+                    items.remove(item.name)
+            weight_dict[player] = items
+
+        indexes = {player: [] for player in players}
+        for i in range(len(progitempool)):
+            item = progitempool[i]
+            player = item.player
+            if player not in players:
+                continue
+
+            if len(indexes[player]) < len(weight_dict[player]):
+                indexes[player].append(i)
+            if item.name not in weight_dict[player]:
+                continue
+            other_index = indexes[player].pop()
+            progitempool[i], progitempool[other_index] = progitempool[other_index], progitempool[i]
+            weight_dict[player].remove(item.name)
+            for player in players:
+                if len(weight_dict[player]) > 0:
+                    break
+            else:
+                break
+
+    def generate_output(self, output_directory: str):
+        patch = oos_create_ap_procedure_patch(self)
+        rom_path = os.path.join(output_directory, f"{self.multiworld.get_out_file_name_base(self.player)}"
+                                                  f"{patch.patch_file_ending}")
+        patch.write(rom_path)
+
+    def fill_slot_data(self) -> dict:
+        # Put options that are useful to the tracker inside slot data
+        options = ["goal", "death_link", "move_link",
+                   # Logic-impacting options
+                   "logic_difficulty", "normalize_horon_village_season",
+                   "shuffle_dungeons", "shuffle_portals",
+                   "randomize_lost_woods_item_sequence", "randomize_lost_woods_main_sequence",
+                   "duplicate_seed_tree", "default_seed", "master_keys",
+                   "remove_d0_alt_entrance", "remove_d2_alt_entrance",
+                   # Locations
+                   "shuffle_golden_ore_spots", "shuffle_old_men", "advance_shop", "shuffle_essences",
+                   "shuffle_business_scrubs", "secret_locations",
+                   # Requirements
+                   "required_essences", "tarm_gate_required_jewels", "treehouse_old_man_requirement",
+                   "sign_guy_requirement", "golden_beasts_requirement",
+                   # Tracker QoL
+                   "enforce_potion_in_shop", "keysanity_small_keys", "keysanity_boss_keys", "starting_maps_compasses",
+                   "deterministic_gasha_locations", "shop_prices"
+                   ]
+
+        slot_data = self.options.as_dict(*options)
+        slot_data["animal_companion"] = self.options.animal_companion.current_key.title()
+        slot_data["default_seed"] = SEED_ITEMS[self.options.default_seed.value]
+
+        slot_data["default_seasons_option"] = self.options.default_seasons.current_key
+        slot_data["default_seasons"] = {}
+        for region_name, season in self.default_seasons.items():
+            slot_data["default_seasons"][region_name] = season
+
+        slot_data["dungeon_entrances"] = self.dungeon_entrances
+        slot_data["portal_connections"] = self.portal_connections
+        slot_data["shop_order"] = self.shop_order
+        slot_data["shop_rupee_requirements"] = self.shop_rupee_requirements
+        slot_data["shop_costs"] = self.shop_prices
+
+        slot_data["version"] = f"{VERSION[0]}.{VERSION[1]}"
+
+        return slot_data
+
+    def write_spoiler(self, spoiler_handle):
+        spoiler_handle.write(f"\n\nDefault Seasons ({self.multiworld.player_name[self.player]}):\n")
+        for region_name, season in self.default_seasons.items():
+            spoiler_handle.write(f"\t- {region_name} --> {SEASON_NAMES[season]}\n")
+
+        if self.options.shuffle_dungeons:
+            spoiler_handle.write(f"\nDungeon Entrances ({self.multiworld.player_name[self.player]}):\n")
+            for entrance, dungeon in self.dungeon_entrances.items():
+                spoiler_handle.write(f"\t- {entrance} --> {dungeon.replace('enter ', '')}\n")
+
+        if self.options.shuffle_portals != "vanilla":
+            spoiler_handle.write(f"\nSubrosia Portals ({self.multiworld.player_name[self.player]}):\n")
+            for portal_holo, portal_sub in self.portal_connections.items():
+                spoiler_handle.write(f"\t- {portal_holo} --> {portal_sub}\n")
+
+        spoiler_handle.write(f"\nShop Prices ({self.multiworld.player_name[self.player]}):\n")
+        shop_codes = [code for shop in self.shop_order for code in shop]
+        shop_codes.extend(MARKET_LOCATIONS)
+        for shop_code in shop_codes:
+            price = self.shop_prices[shop_code]
+            for loc_name, loc_data in LOCATIONS_DATA.items():
+                if loc_data.get("symbolic_name", None) is None or loc_data["symbolic_name"] != shop_code:
+                    continue
+                if self.location_is_active(loc_name, loc_data):
+                    currency = "Ore Chunks" if shop_code.startswith("subrosia") else "Rupees"
+                    spoiler_handle.write(f"\t- {loc_name}: {price} {currency}\n")
+                break
+
+    def collect(self, state: CollectionState, item: Item) -> bool:
+        change = super().collect(state, item)
+        if not change or self.options.logic_difficulty < OracleOfSeasonsLogicDifficulty.option_hell:
+            return change
+        if item.code is None or item.code >= 0x2100 and item.code != 0x2e00:  # Not usable item nor ember nor flippers
+            return True
+        state.tloz_oos_available_cuccos[self.player] = None
+        return True
+
+    def remove(self, state: CollectionState, item: Item) -> bool:
+        change = super().remove(state, item)
+        if not change or self.options.logic_difficulty < OracleOfSeasonsLogicDifficulty.option_hell:
+            return change
+        if item.code is None or item.code >= 0x2100 and item.code != 0x2e00:  # Not usable item nor ember nor flippers
+            return True
+        state.tloz_oos_available_cuccos[self.player] = None
+        return True
+
+    # UT stuff
+    def interpret_slot_data(self, slot_data: Optional[dict[str, Any]]) -> Any:
+        if slot_data is not None:
+            return slot_data
+
+        if not hasattr(self.multiworld, "re_gen_passthrough") or self.game not in self.multiworld.re_gen_passthrough:
+            return False
+
+        slot_data = self.multiworld.re_gen_passthrough[self.game]
+
+        self.options.default_seed = OracleOfSeasonsDefaultSeedType.from_any(SEED_ITEMS.index(slot_data["default_seed"]))
+        self.options.master_keys = OracleOfSeasonsMasterKeys.from_any(slot_data["master_keys"])
+        self.options.logic_difficulty = OracleOfSeasonsLogicDifficulty.from_any(slot_data["logic_difficulty"])
+        self.options.remove_d0_alt_entrance = OracleOfSeasonsD0AltEntrance.from_any(slot_data["remove_d0_alt_entrance"])
+        self.options.remove_d2_alt_entrance = OracleOfSeasonsD2AltEntrance.from_any(slot_data["remove_d2_alt_entrance"])
+        self.options.animal_companion = OracleOfSeasonsAnimalCompanion.from_any(slot_data["animal_companion"])
+        self.options.treehouse_old_man_requirement = OraclesOfSeasonsTreehouseOldManRequirement.from_any(slot_data["treehouse_old_man_requirement"])
+        self.options.tarm_gate_required_jewels = OraclesOfSeasonsTarmGateRequirement.from_any(slot_data["tarm_gate_required_jewels"])
+        self.options.randomize_lost_woods_item_sequence = OracleOfSeasonsLostWoodsItemSequence.from_any(slot_data["randomize_lost_woods_item_sequence"])
+        self.options.randomize_lost_woods_main_sequence = OracleOfSeasonsLostWoodsItemSequence.from_any(slot_data["randomize_lost_woods_main_sequence"])
+        self.options.golden_beasts_requirement = OraclesOfSeasonsGoldenBeastsRequirement.from_any(slot_data["golden_beasts_requirement"])
+        self.options.shuffle_golden_ore_spots = OracleOfSeasonsGoldenOreSpotsShuffle.from_any(slot_data["shuffle_golden_ore_spots"])
+        self.options.normalize_horon_village_season = OracleOfSeasonsHoronSeason.from_any(slot_data["normalize_horon_village_season"])
+        self.options.deterministic_gasha_locations = OracleOfSeasonsGashaLocations.from_any(slot_data["deterministic_gasha_locations"])
+
+        self.default_seasons = slot_data["default_seasons"]
+        self.lost_woods_item_sequence = []  # Unknown
+        self.lost_woods_main_sequence = []  # Unknown
+
+        self.dungeon_entrances = slot_data["dungeon_entrances"]
+        self.portal_connections = slot_data["portal_connections"]
+        self.shop_order = slot_data["shop_order"]
+        self.shop_rupee_requirements = slot_data["shop_rupee_requirements"]
+        self.shop_prices = slot_data["shop_costs"]
+
+        return True
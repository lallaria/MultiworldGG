--- conflicted
+++ resolved
@@ -409,10 +409,7 @@
         connecting_region=regions["Overworld Tunnel Turret"],
         rule=lambda state: state.has(laurels, player))
 
-<<<<<<< HEAD
-=======
     # always have access to Overworld, so connecting back isn't needed
->>>>>>> bcd7d62d
     # regions["Overworld Tunnel Turret"].connect(
     #     connecting_region=regions["Overworld"],
     #     rule=lambda state: state.has_any({grapple, laurels}, player))

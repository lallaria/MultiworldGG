from dataclasses import fields
from typing import Dict, List, Any, Tuple, TypedDict, ClassVar, Union, Set, TextIO
from dataclasses import fields
from logging import warning
from BaseClasses import Region, Location, Item, Tutorial, ItemClassification, MultiWorld, CollectionState
from .bells import bell_location_groups, bell_location_name_to_id
from .fuses import fuse_location_name_to_id, fuse_location_groups
from .items import (item_name_to_id, item_table, item_name_groups, fool_tiers, filler_items, slot_data_item_names,
                    combat_items)
from .locations import location_table, location_name_groups, standard_location_name_to_id, hexagon_locations
from .rules import set_location_rules, set_region_rules, randomize_ability_unlocks, gold_hexagon
from .er_rules import set_er_location_rules
from .regions import tunic_regions
from .er_scripts import create_er_regions, verify_plando_directions
from .grass import grass_location_table, grass_location_name_to_id, grass_location_name_groups, excluded_grass_locations
from .breakables import breakable_location_name_to_id, breakable_location_groups, breakable_location_table
from .er_data import portal_mapping, RegionInfo, tunic_er_regions
from .options import (TunicOptions, EntranceRando, tunic_option_groups, tunic_option_presets, TunicPlandoConnections,
                      LaurelsLocation, LaurelsZips, IceGrappling, LadderStorage, EntranceLayout,
                      check_options, LocalFill, get_hexagons_in_pool, HexagonQuestAbilityUnlockType)
from .combat_logic import area_data, CombatState
from . import ut_stuff
from worlds.AutoWorld import WebWorld, World
<<<<<<< HEAD
from Options import PlandoConnection, OptionError, PerGameCommonOptions, Range, Removed
=======
from Options import PlandoConnection, OptionError, PerGameCommonOptions, Removed, Range
>>>>>>> 5491f8c4
from settings import Group, Bool, FilePath


class TunicSettings(Group):
    class DisableLocalSpoiler(Bool):
        """Disallows the TUNIC client from creating a local spoiler log."""

    class LimitGrassRando(Bool):
        """Limits the impact of Grass Randomizer on the multiworld by disallowing local_fill percentages below 95."""
    
    class UTPoptrackerPath(FilePath):
        """Path to the user's TUNIC Poptracker Pack."""
        description = "TUNIC Poptracker Pack zip file"
        required = False

    class UTPoptrackerPath(FilePath):
        """Path to the user's TUNIC Poptracker Pack."""
        description = "TUNIC Poptracker Pack zip file"
        required = False

    disable_local_spoiler: Union[DisableLocalSpoiler, bool] = False
    limit_grass_rando: Union[LimitGrassRando, bool] = True
    ut_poptracker_path: Union[UTPoptrackerPath, str] = UTPoptrackerPath()


class TunicWeb(WebWorld):
    tutorials = [
        Tutorial(
            tutorial_name="Multiworld Setup Guide",
            description="A guide to setting up the TUNIC Randomizer for MultiworldGG multiworld games.",
            language="English",
            file_name="setup_en.md",
            link="setup/en",
            authors=["SilentDestroyer"]
        )
    ]
    theme = "grassFlowers"
    game = "TUNIC"
    option_groups = tunic_option_groups
    options_presets = tunic_option_presets


class TunicItem(Item):
    game: str = "TUNIC"


class TunicLocation(Location):
    game: str = "TUNIC"


class SeedGroup(TypedDict):
    laurels_zips: bool  # laurels_zips value
    ice_grappling: int  # ice_grappling value
    ladder_storage: int  # ls value
    laurels_at_10_fairies: bool  # laurels location value
    entrance_layout: int  # entrance layout value
    has_decoupled_enabled: bool  # for checking that players don't have conflicting options
    plando: List[PlandoConnection]  # consolidated plando connections for the seed group


class TunicWorld(World):
    """
    Explore a land filled with lost legends, ancient powers, and ferocious monsters in TUNIC, an isometric action game
    about a small fox on a big adventure. Stranded on a mysterious beach, armed with only your own curiosity, you will
    confront colossal beasts, collect strange and powerful items, and unravel long-lost secrets. Be brave, tiny fox!
    """
    game = "TUNIC"
    web = TunicWeb()
    author: str = "SilentSR & ScipioWright"

    options: TunicOptions
    options_dataclass = TunicOptions
    settings: ClassVar[TunicSettings]
    item_name_groups = item_name_groups
    location_name_groups = location_name_groups
    for group_name, members in grass_location_name_groups.items():
        location_name_groups.setdefault(group_name, set()).update(members)
    for group_name, members in breakable_location_groups.items():
        location_name_groups.setdefault(group_name, set()).update(members)
    for group_name, members in fuse_location_groups.items():
        location_name_groups.setdefault(group_name, set()).update(members)
    for group_name, members in bell_location_groups.items():
        location_name_groups.setdefault(group_name, set()).update(members)

    item_name_to_id = item_name_to_id
    location_name_to_id = standard_location_name_to_id.copy()
    location_name_to_id.update(grass_location_name_to_id)
    location_name_to_id.update(breakable_location_name_to_id)
    location_name_to_id.update(fuse_location_name_to_id)
    location_name_to_id.update(bell_location_name_to_id)

    player_location_table: Dict[str, int]
    ability_unlocks: Dict[str, int]
    slot_data_items: List[TunicItem]
    tunic_portal_pairs: Dict[str, str]
    er_portal_hints: Dict[int, str]
    seed_groups: Dict[str, SeedGroup] = {}
    used_shop_numbers: Set[int]
    er_regions: Dict[str, RegionInfo]  # absolutely needed so outlet regions work

    # for the local_fill option
    fill_items: List[TunicItem]
    fill_locations: List[Location]
    amount_to_local_fill: int

    # so we only loop the multiworld locations once
    # if these are locations instead of their info, it gives a memory leak error
    item_link_locations: Dict[int, Dict[str, List[Tuple[int, str]]]] = {}
    player_item_link_locations: Dict[str, List[Location]]

    using_ut: bool  # so we can check if we're using UT only once
    passthrough: Dict[str, Any]
    ut_can_gen_without_yaml = True  # class var that tells it to ignore the player yaml
    tracker_world: ClassVar = ut_stuff.tracker_world

    def generate_early(self) -> None:
        try:
            int(self.settings.disable_local_spoiler)
        except AttributeError:
            raise Exception("You have a TUNIC APWorld in your lib/worlds folder and custom_worlds folder.\n"
                            "This would cause an error at the end of generation.\n"
                            "Please remove one of them, most likely the one in lib/worlds.")

        if self.options.all_random:
            for option_name in (attr.name for attr in fields(TunicOptions)
                                if attr not in fields(PerGameCommonOptions)):
                option = getattr(self.options, option_name)
                if option_name == "all_random":
                    continue
                if isinstance(option, Removed):
                    continue
                if option.supports_weighting:
                    if isinstance(option, Range):
                        option.value = self.random.randint(option.range_start, option.range_end)
                    else:
                        option.value = self.random.choice(list(option.name_lookup))

        check_options(self)
        self.er_regions = tunic_er_regions.copy()
        if self.options.plando_connections and not self.options.entrance_rando:
            self.options.plando_connections.value = ()
        if self.options.plando_connections:
            def replace_connection(old_cxn: PlandoConnection, new_cxn: PlandoConnection, index: int) -> None:
                self.options.plando_connections.value.remove(old_cxn)
                self.options.plando_connections.value.insert(index, new_cxn)

            for index, cxn in enumerate(self.options.plando_connections):
                replacement = None
                if self.options.decoupled:
                    # flip any that are pointing to exit to point to entrance so that I don't have to deal with it
                    if cxn.direction == "exit":
                        replacement = PlandoConnection(cxn.exit, cxn.entrance, "entrance", cxn.percentage)
                    # if decoupled is on and you plando'd an entrance to itself but left the direction as both
                    if cxn.direction == "both" and cxn.entrance == cxn.exit:
                        replacement = PlandoConnection(cxn.entrance, cxn.exit, "entrance")
                # if decoupled is off, just convert these to both
                elif cxn.direction != "both":
                    replacement = PlandoConnection(cxn.entrance, cxn.exit, "both", cxn.percentage)

                if replacement:
                    replace_connection(cxn, replacement, index)

                if (self.options.entrance_layout == EntranceLayout.option_direction_pairs
                        and not verify_plando_directions(cxn)):
                    raise OptionError(f"TUNIC: Player {self.player_name} has invalid plando connections. "
                                      f"They have Direction Pairs enabled and the connection "
                                      f"{cxn.entrance} --> {cxn.exit} does not abide by this option.")

        ut_stuff.setup_options_from_slot_data(self)

        self.player_location_table = standard_location_name_to_id.copy()

        if self.options.local_fill == -1:
            if self.options.grass_randomizer:
                if self.options.breakable_shuffle:
                    self.options.local_fill.value = 96
                else:
                    self.options.local_fill.value = 95
            elif self.options.breakable_shuffle:
                self.options.local_fill.value = 40
            else:
                self.options.local_fill.value = 0

        if self.options.grass_randomizer:
            if self.settings.limit_grass_rando and self.options.local_fill < 95 and self.multiworld.players > 1:
                raise OptionError(f"TUNIC: Player {self.player_name} has their Local Fill option set too low. "
                                  f"They must either bring it above 95% or the host needs to disable limit_grass_rando "
                                  f"in their host.yaml settings")

            self.player_location_table.update(grass_location_name_to_id)

        if self.options.breakable_shuffle:
            if self.options.entrance_rando:
                self.player_location_table.update(breakable_location_name_to_id)
            else:
                self.player_location_table.update({name: num for name, num in breakable_location_name_to_id.items()
                                                   if not name.startswith("Purgatory")})

        if self.options.shuffle_fuses:
            self.player_location_table.update(fuse_location_name_to_id)

        if self.options.shuffle_bells:
            self.player_location_table.update(bell_location_name_to_id)

    @classmethod
    def stage_generate_early(cls, multiworld: MultiWorld) -> None:
        tunic_worlds: Tuple[TunicWorld] = multiworld.get_game_worlds("TUNIC")
        for tunic in tunic_worlds:
            # setting up state combat logic stuff, see has_combat_reqs for its use
            # and this is magic so pycharm doesn't like it, unfortunately
            if tunic.options.combat_logic:
                multiworld.state.tunic_need_to_reset_combat_from_collect[tunic.player] = False
                multiworld.state.tunic_need_to_reset_combat_from_remove[tunic.player] = False
                multiworld.state.tunic_area_combat_state[tunic.player] = {}
                for area_name in area_data.keys():
                    multiworld.state.tunic_area_combat_state[tunic.player][area_name] = CombatState.unchecked

            # if it's one of the options, then it isn't a custom seed group
            if tunic.options.entrance_rando.value in EntranceRando.options.values():
                continue
            group = tunic.options.entrance_rando.value
            # if this is the first world in the group, set the rules equal to its rules
            if group not in cls.seed_groups:
                cls.seed_groups[group] = \
                    SeedGroup(laurels_zips=bool(tunic.options.laurels_zips),
                              ice_grappling=tunic.options.ice_grappling.value,
                              ladder_storage=tunic.options.ladder_storage.value,
                              laurels_at_10_fairies=tunic.options.laurels_location == LaurelsLocation.option_10_fairies,
                              entrance_layout=tunic.options.entrance_layout.value,
                              has_decoupled_enabled=bool(tunic.options.decoupled),
                              plando=tunic.options.plando_connections.value.copy())
                continue
            # I feel that syncing this one is worse than erroring out
            if bool(tunic.options.decoupled) != cls.seed_groups[group]["has_decoupled_enabled"]:
                raise OptionError(f"TUNIC: All players in the seed group {group} must "
                                  f"have Decoupled either enabled or disabled.")
            # off is more restrictive
            if not tunic.options.laurels_zips:
                cls.seed_groups[group]["laurels_zips"] = False
            # lower value is more restrictive
            if tunic.options.ice_grappling < cls.seed_groups[group]["ice_grappling"]:
                cls.seed_groups[group]["ice_grappling"] = tunic.options.ice_grappling.value
            # lower value is more restrictive
            if tunic.options.ladder_storage.value < cls.seed_groups[group]["ladder_storage"]:
                cls.seed_groups[group]["ladder_storage"] = tunic.options.ladder_storage.value
            # laurels at 10 fairies changes logic for secret gathering place placement
            if tunic.options.laurels_location == 3:
                cls.seed_groups[group]["laurels_at_10_fairies"] = True
            # fixed shop and direction pairs override standard, but conflict with each other
            if tunic.options.entrance_layout:
                if cls.seed_groups[group]["entrance_layout"] == EntranceLayout.option_standard:
                    cls.seed_groups[group]["entrance_layout"] = tunic.options.entrance_layout.value
                elif cls.seed_groups[group]["entrance_layout"] != tunic.options.entrance_layout.value:
                    raise OptionError(f"TUNIC: Conflict between seed group {group}'s Entrance Layout options. "
                                      f"Seed group cannot have both Fixed Shop and Direction Pairs enabled.")
            if tunic.options.plando_connections:
                # loop through the connections in the player's yaml
                for index, player_cxn in enumerate(tunic.options.plando_connections):
                    new_cxn = True
                    for group_cxn in cls.seed_groups[group]["plando"]:
                        # verify that it abides by direction pairs if enabled
                        if (cls.seed_groups[group]["entrance_layout"] == EntranceLayout.option_direction_pairs
                                and not verify_plando_directions(player_cxn)):
                            player_dir = "<->" if player_cxn.direction == "both" else "-->"
                            raise Exception(f"TUNIC: Conflict between Entrance Layout option and Plando Connection: "
                                            f"{player_cxn.entrance} {player_dir} {player_cxn.exit}")
                        # check if this pair is the same as a pair in the group already
                        if ((player_cxn.entrance == group_cxn.entrance and player_cxn.exit == group_cxn.exit)
                            or (player_cxn.entrance == group_cxn.exit and player_cxn.exit == group_cxn.entrance
                                and "both" in [player_cxn.direction, group_cxn.direction])):
                            new_cxn = False
                            # if the group's was one-way and the player's was two-way, we replace the group's now
                            if player_cxn.direction == "both" and group_cxn.direction == "entrance":
                                cls.seed_groups[group]["plando"].remove(group_cxn)
                                cls.seed_groups[group]["plando"].insert(index, player_cxn)
                            break
                        is_mismatched = (
                            player_cxn.entrance == group_cxn.entrance and player_cxn.exit != group_cxn.exit
                            or player_cxn.exit == group_cxn.exit and player_cxn.entrance != group_cxn.entrance
                        )
                        if not tunic.options.decoupled:
                            is_mismatched = is_mismatched or (
                                player_cxn.entrance == group_cxn.exit and player_cxn.exit != group_cxn.entrance
                                or player_cxn.exit == group_cxn.entrance and player_cxn.entrance != group_cxn.exit
                            )
                        if is_mismatched:
                            group_dir = "<->" if group_cxn.direction == "both" else "-->"
                            player_dir = "<->" if player_cxn.direction == "both" else "-->"
                            raise OptionError(f"TUNIC: Conflict between seed group {group}'s plando "
                                              f"connection {group_cxn.entrance} {group_dir} {group_cxn.exit} and "
                                              f"{tunic.player_name}'s plando connection "
                                              f"{player_cxn.entrance} {player_dir} {player_cxn.exit}")
                    if new_cxn:
                        cls.seed_groups[group]["plando"].append(player_cxn)

    def create_item(self, name: str, classification: ItemClassification = None) -> TunicItem:
        item_data = item_table[name]
        # evaluate alternate classifications based on options
        # it'll choose whichever classification isn't None first in this if else tree
        itemclass: ItemClassification = (classification
                                         or (item_data.combat_ic if self.options.combat_logic else None)
                                         or (ItemClassification.progression | ItemClassification.useful
                                             if name == "Glass Cannon"
                                             and (self.options.grass_randomizer or self.options.breakable_shuffle)
                                             and not self.options.start_with_sword else None)
                                         or (ItemClassification.progression | ItemClassification.useful
                                             if name == "Shield" and self.options.ladder_storage
                                             and not self.options.ladder_storage_without_items else None)
                                         or item_data.classification)
        return TunicItem(name, itemclass, self.item_name_to_id[name], self.player)

    def create_items(self) -> None:
        tunic_items: List[TunicItem] = []
        self.slot_data_items = []

        items_to_create: Dict[str, int] = {item: data.quantity_in_item_pool for item, data in item_table.items()}

        # Calculate number of hexagons in item pool
        if self.options.hexagon_quest:
            items_to_create[gold_hexagon] = get_hexagons_in_pool(self)

        for money_fool in fool_tiers[self.options.fool_traps]:
            items_to_create["Fool Trap"] += items_to_create[money_fool]
            items_to_create[money_fool] = 0

        # creating these after the fool traps are made mostly so we don't have to mess with it
        if self.options.breakable_shuffle:
            for loc_data in breakable_location_table.values():
                if not self.options.entrance_rando and loc_data.er_region == "Purgatory":
                    continue
                items_to_create[f"Money x{self.random.randint(1, 5)}"] += 1

        if self.options.start_with_sword:
            self.multiworld.push_precollected(self.create_item("Sword"))

        if self.options.sword_progression:
            items_to_create["Stick"] = 0
            items_to_create["Sword"] = 0
        else:
            items_to_create["Sword Upgrade"] = 0

        if self.options.laurels_location:
            laurels = self.create_item("Hero's Laurels")
            if self.options.laurels_location == "6_coins":
                self.get_location("Coins in the Well - 6 Coins").place_locked_item(laurels)
            elif self.options.laurels_location == "10_coins":
                self.get_location("Coins in the Well - 10 Coins").place_locked_item(laurels)
            elif self.options.laurels_location == "10_fairies":
                self.get_location("Secret Gathering Place - 10 Fairy Reward").place_locked_item(laurels)
            items_to_create["Hero's Laurels"] = 0

        if self.options.grass_randomizer:
            items_to_create["Grass"] = len(grass_location_table)
            for grass_location in excluded_grass_locations:
                self.get_location(grass_location).place_locked_item(self.create_item("Grass"))
            items_to_create["Grass"] -= len(excluded_grass_locations)

        if self.options.keys_behind_bosses:
            rgb_hexagons = list(hexagon_locations.keys())
            # shuffle these in case not all are placed in hex quest
            self.random.shuffle(rgb_hexagons)
            for rgb_hexagon in rgb_hexagons:
                location = hexagon_locations[rgb_hexagon]
                if self.options.hexagon_quest:
                    if items_to_create[gold_hexagon] > 0:
                        hex_item = self.create_item(gold_hexagon)
                        items_to_create[gold_hexagon] -= 1
                        items_to_create[rgb_hexagon] = 0
                        self.get_location(location).place_locked_item(hex_item)
                else:
                    hex_item = self.create_item(rgb_hexagon)
                    self.get_location(location).place_locked_item(hex_item)
                    items_to_create[rgb_hexagon] = 0

        # Filler items in the item pool
        available_filler: List[str] = [filler for filler in items_to_create if items_to_create[filler] > 0 and
                                       item_table[filler].classification == ItemClassification.filler]

        # Remove filler to make room for other items
        def remove_filler(amount: int) -> None:
            for _ in range(amount):
                if not available_filler:
                    fill = "Fool Trap"
                else:
                    fill = self.random.choice(available_filler)
                if items_to_create[fill] == 0:
                    raise Exception("No filler items left to accommodate options selected. Turn down fool trap amount.")
                items_to_create[fill] -= 1
                if items_to_create[fill] == 0:
                    available_filler.remove(fill)

        if self.options.shuffle_ladders:
            ladder_count = 0
            for item_name, item_data in item_table.items():
                if item_data.item_group == "Ladders":
                    items_to_create[item_name] = 1
                    ladder_count += 1
            remove_filler(ladder_count)

        if self.options.shuffle_fuses:
            for item_name, item_data in item_table.items():
                if item_data.item_group == "Fuses":
                    if item_name == "Cathedral Elevator Fuse" and self.options.entrance_rando:
                        tunic_items.append(self.create_item(item_name, ItemClassification.useful))
                        continue
                    items_to_create[item_name] = 1

        if self.options.shuffle_bells:
            for item_name, item_data in item_table.items():
                if item_data.item_group == "Bells":
                    items_to_create[item_name] = 1

        if self.options.hexagon_quest:
            # Replace pages and normal hexagons with filler
            for replaced_item in list(filter(lambda item: "Pages" in item or item in hexagon_locations, items_to_create)):
                if replaced_item in item_name_groups["Abilities"] and self.options.ability_shuffling \
                        and self.options.hexagon_quest_ability_type == "pages":
                    continue
                filler_name = self.get_filler_item_name()
                items_to_create[filler_name] += items_to_create[replaced_item]
                if items_to_create[filler_name] >= 1 and filler_name not in available_filler:
                    available_filler.append(filler_name)
                items_to_create[replaced_item] = 0

            remove_filler(items_to_create[gold_hexagon])

            if not self.options.combat_logic:
                # Sort for deterministic order
                for hero_relic in sorted(item_name_groups["Hero Relics"]):
                    tunic_items.append(self.create_item(hero_relic, ItemClassification.useful))
                    items_to_create[hero_relic] = 0

        if not self.options.ability_shuffling:
            # Sort for deterministic order
            for page in sorted(item_name_groups["Abilities"]):
                if items_to_create[page] > 0:
                    tunic_items.append(self.create_item(page, ItemClassification.useful))
                    items_to_create[page] = 0
        # if ice grapple logic is on, probably really want icebolt
        elif self.options.ice_grappling:
            page = "Pages 52-53 (Icebolt)"
            if items_to_create[page] > 0:
                tunic_items.append(self.create_item(page, ItemClassification.progression | ItemClassification.useful))
                items_to_create[page] = 0

        if self.options.maskless:
            tunic_items.append(self.create_item("Scavenger Mask", ItemClassification.useful))
            items_to_create["Scavenger Mask"] = 0

        if self.options.lanternless:
            tunic_items.append(self.create_item("Lantern", ItemClassification.useful))
            items_to_create["Lantern"] = 0

        for item, quantity in items_to_create.items():
            for _ in range(quantity):
                tunic_items.append(self.create_item(item))

        for tunic_item in tunic_items:
            if tunic_item.name in slot_data_item_names:
                self.slot_data_items.append(tunic_item)

        # pull out the filler so that we can place it manually during pre_fill
        self.fill_items = []
        if self.options.local_fill > 0 and self.multiworld.players > 1:
            # skip items marked local or non-local, let fill deal with them in its own way
            # discard grass from non_local if it's meant to be limited
            if self.settings.limit_grass_rando:
                self.options.non_local_items.value.discard("Grass")
            all_filler: List[TunicItem] = []
            non_filler: List[TunicItem] = []
            for tunic_item in tunic_items:
                if (tunic_item.excludable
                        and tunic_item.name not in self.options.local_items
                        and tunic_item.name not in self.options.non_local_items):
                    all_filler.append(tunic_item)
                else:
                    non_filler.append(tunic_item)
            self.amount_to_local_fill = int(self.options.local_fill.value * len(all_filler) / 100)
            self.fill_items += all_filler[:self.amount_to_local_fill]
            del all_filler[:self.amount_to_local_fill]
            tunic_items = all_filler + non_filler

        self.multiworld.itempool += tunic_items

    def pre_fill(self) -> None:
        if self.options.local_fill > 0 and self.multiworld.players > 1:
            # we need to reserve a couple locations so that we don't fill up every sphere 1 location
            sphere_one_locs = self.multiworld.get_reachable_locations(CollectionState(self.multiworld), self.player)
            reserved_locations: Set[Location] = set(self.random.sample(sphere_one_locs, 2))
            viable_locations = [loc for loc in self.multiworld.get_unfilled_locations(self.player)
                                if loc not in reserved_locations
                                and loc.name not in self.options.priority_locations.value]

            if len(viable_locations) < self.amount_to_local_fill:
                raise OptionError(f"TUNIC: Not enough locations for local_fill option for {self.player_name}. "
                                  f"This is likely due to excess plando or priority locations.")
            self.random.shuffle(viable_locations)
            self.fill_locations = viable_locations[:self.amount_to_local_fill]

    @classmethod
    def stage_pre_fill(cls, multiworld: MultiWorld) -> None:
        tunic_fill_worlds: List[TunicWorld] = [world for world in multiworld.get_game_worlds("TUNIC")
                                               if world.options.local_fill.value > 0]
        if tunic_fill_worlds and multiworld.players > 1:
            grass_fill: List[TunicItem] = []
            non_grass_fill: List[TunicItem] = []
            grass_fill_locations: List[Location] = []
            non_grass_fill_locations: List[Location] = []
            for world in tunic_fill_worlds:
                if world.options.grass_randomizer:
                    grass_fill.extend(world.fill_items)
                    grass_fill_locations.extend(world.fill_locations)
                else:
                    non_grass_fill.extend(world.fill_items)
                    non_grass_fill_locations.extend(world.fill_locations)

            multiworld.random.shuffle(grass_fill)
            multiworld.random.shuffle(non_grass_fill)
            multiworld.random.shuffle(grass_fill_locations)
            multiworld.random.shuffle(non_grass_fill_locations)

            for filler_item in grass_fill:
                grass_fill_locations.pop().place_locked_item(filler_item)

            for filler_item in non_grass_fill:
                non_grass_fill_locations.pop().place_locked_item(filler_item)

    def create_regions(self) -> None:
        self.tunic_portal_pairs = {}
        self.er_portal_hints = {}
        self.ability_unlocks = randomize_ability_unlocks(self)

        # stuff for universal tracker support, can be ignored for standard gen
        if self.using_ut and self.options.hexagon_quest_ability_type == "hexagons":
            self.ability_unlocks["Pages 24-25 (Prayer)"] = self.passthrough["Hexagon Quest Prayer"]
            self.ability_unlocks["Pages 42-43 (Holy Cross)"] = self.passthrough["Hexagon Quest Holy Cross"]
            self.ability_unlocks["Pages 52-53 (Icebolt)"] = self.passthrough["Hexagon Quest Icebolt"]

        # Most non-standard options use ER regions
        if (self.options.entrance_rando or self.options.shuffle_ladders or self.options.combat_logic
                or self.options.grass_randomizer or self.options.breakable_shuffle
                or self.options.shuffle_fuses or self.options.shuffle_bells
                or self.options.ladder_storage or self.options.ice_grappling or self.options.laurels_zips):
            portal_pairs = create_er_regions(self)
            if self.options.entrance_rando:
                # these get interpreted by the game to tell it which entrances to connect
                for portal1, portal2 in portal_pairs.items():
                    self.tunic_portal_pairs[portal1.scene_destination()] = portal2.scene_destination()
        else:
            # uses the original rules, easier to navigate and reference
            for region_name in tunic_regions:
                region = Region(region_name, self.player, self.multiworld)
                self.multiworld.regions.append(region)

            for region_name, exits in tunic_regions.items():
                region = self.get_region(region_name)
                region.add_exits(exits)

            for location_name, location_id in self.player_location_table.items():
                region = self.get_region(location_table[location_name].region)
                location = TunicLocation(self.player, location_name, location_id, region)
                region.locations.append(location)

            victory_region = self.get_region("Spirit Arena")
            victory_location = TunicLocation(self.player, "The Heir", None, victory_region)
            victory_location.place_locked_item(TunicItem("Victory", ItemClassification.progression, None, self.player))
            self.multiworld.completion_condition[self.player] = lambda state: state.has("Victory", self.player)
            victory_region.locations.append(victory_location)

    def set_rules(self) -> None:
        # same reason as in create_regions
        if (self.options.entrance_rando or self.options.shuffle_ladders or self.options.combat_logic
                or self.options.grass_randomizer or self.options.breakable_shuffle
                or self.options.shuffle_fuses or self.options.shuffle_bells
                or self.options.ladder_storage or self.options.ice_grappling or self.options.laurels_zips):
            set_er_location_rules(self)
        else:
            set_region_rules(self)
            set_location_rules(self)

    def get_filler_item_name(self) -> str:
        return self.random.choice(filler_items)

    # cache whether you can get through combat logic areas
    def collect(self, state: CollectionState, item: Item) -> bool:
        change = super().collect(state, item)
        if change and self.options.combat_logic and item.name in combat_items:
            state.tunic_need_to_reset_combat_from_collect[self.player] = True
        return change

    def remove(self, state: CollectionState, item: Item) -> bool:
        change = super().remove(state, item)
        if change and self.options.combat_logic and item.name in combat_items:
            state.tunic_need_to_reset_combat_from_remove[self.player] = True
        return change

    def write_spoiler_header(self, spoiler_handle: TextIO):
        if (self.options.hexagon_quest and self.options.ability_shuffling
                and self.options.hexagon_quest_ability_type == HexagonQuestAbilityUnlockType.option_hexagons):
            spoiler_handle.write("\nAbility Unlocks (Hexagon Quest):\n")
            for ability in self.ability_unlocks:
                # Remove parentheses for better readability
                spoiler_handle.write(f'{ability[ability.find("(")+1:ability.find(")")]}: {self.ability_unlocks[ability]} Gold Questagons\n')

    def extend_hint_information(self, hint_data: Dict[int, Dict[int, str]]) -> None:
        if self.options.entrance_rando:
            hint_data.update({self.player: {}})
            # all state seems to have efficient paths
            all_state = self.multiworld.get_all_state(True)
            all_state.update_reachable_regions(self.player)
            paths = all_state.path
            portal_names = {portal.name for portal in portal_mapping}.union({f"Shop Portal {i + 1}" for i in range(500)})
            for location in self.multiworld.get_locations(self.player):
                # skipping event locations
                if not location.address:
                    continue
                path_to_loc = []
                previous_name = "placeholder"
                try:
                    name, connection = paths[location.parent_region]
                except KeyError:
                    # logic bug, proceed with warning since it takes a long time to update AP
                    warning(f"{location.name} is not logically accessible for {self.player_name}. "
                            "Creating entrance hint Inaccessible. Please report this to the TUNIC rando devs. "
                            "If you are using Plando Items (excluding early locations), then this is likely the cause.")
                    hint_text = "Inaccessible"
                else:
                    while connection != ("Menu", None):
                        name, connection = connection
                        # for LS entrances, we just want to give the portal name
                        if "(LS)" in name:
                            name = name.split(" (LS) ", 1)[0]
                        # was getting some cases like Library Grave -> Library Grave -> other place
                        if name in portal_names and name != previous_name:
                            previous_name = name
                            path_to_loc.append(name)
                    hint_text = " -> ".join(reversed(path_to_loc))

                if hint_text:
                    hint_data[self.player][location.address] = hint_text

    def get_real_location(self, location: Location) -> Tuple[str, int]:
        # if it's not in a group, it's not in an item link
        if location.player not in self.multiworld.groups or not location.item:
            return location.name, location.player
        try:
            loc = self.player_item_link_locations[location.item.name].pop()
            return loc.name, loc.player
        except IndexError:
            warning(f"TUNIC: Failed to parse item location for in-game hints for {self.player_name}. "
                    f"Using a potentially incorrect location name instead.")
            return location.name, location.player

    def fill_slot_data(self) -> Dict[str, Any]:
        slot_data: Dict[str, Any] = {
            "seed": self.random.randint(0, 2147483647),
            "start_with_sword": self.options.start_with_sword.value,
            "keys_behind_bosses": self.options.keys_behind_bosses.value,
            "sword_progression": self.options.sword_progression.value,
            "ability_shuffling": self.options.ability_shuffling.value,
            "hexagon_quest": self.options.hexagon_quest.value,
            "hexagon_quest_ability_type": self.options.hexagon_quest_ability_type.value,
            "fool_traps": self.options.fool_traps.value,
            "laurels_zips": self.options.laurels_zips.value,
            "ice_grappling": self.options.ice_grappling.value,
            "ladder_storage": self.options.ladder_storage.value,
            "ladder_storage_without_items": self.options.ladder_storage_without_items.value,
            "lanternless": self.options.lanternless.value,
            "maskless": self.options.maskless.value,
            "entrance_rando": int(bool(self.options.entrance_rando.value)),
            "decoupled": self.options.decoupled.value if self.options.entrance_rando else 0,
            "shuffle_ladders": self.options.shuffle_ladders.value,
            "shuffle_fuses": self.options.shuffle_fuses.value,
            "shuffle_bells": self.options.shuffle_bells.value,
            "grass_randomizer": self.options.grass_randomizer.value,
            "combat_logic": self.options.combat_logic.value,
            "Hexagon Quest Prayer": self.ability_unlocks["Pages 24-25 (Prayer)"],
            "Hexagon Quest Holy Cross": self.ability_unlocks["Pages 42-43 (Holy Cross)"],
            "Hexagon Quest Icebolt": self.ability_unlocks["Pages 52-53 (Icebolt)"],
            "Hexagon Quest Goal": self.options.hexagon_goal.value,
            "Entrance Rando": self.tunic_portal_pairs,
            "disable_local_spoiler": int(self.settings.disable_local_spoiler or self.multiworld.is_race),
            "breakable_shuffle": self.options.breakable_shuffle.value,
        }

        # this would be in a stage if there was an appropriate stage for it
        self.player_item_link_locations = {}
        groups = self.multiworld.get_player_groups(self.player)
        # checking if groups so that this doesn't run if the player isn't in a group
        if groups:
            if not self.item_link_locations:
                tunic_worlds: Tuple[TunicWorld] = self.multiworld.get_game_worlds("TUNIC")
                # figure out our groups and the items in them
                for tunic in tunic_worlds:
                    for group in self.multiworld.get_player_groups(tunic.player):
                        self.item_link_locations.setdefault(group, {})
                for location in self.multiworld.get_locations():
                    if location.item and location.item.player in self.item_link_locations.keys():
                        (self.item_link_locations[location.item.player].setdefault(location.item.name, [])
                         .append((location.player, location.name)))

            # if item links are on, set up the player's personal item link locations, so we can pop them as needed
            for group, item_links in self.item_link_locations.items():
                if group in groups:
                    for item_name, locs in item_links.items():
                        self.player_item_link_locations[item_name] = \
                            [self.multiworld.get_location(location_name, player) for player, location_name in locs]

        for tunic_item in filter(lambda item: item.location is not None and item.code is not None, self.slot_data_items):
            if tunic_item.name not in slot_data:
                slot_data[tunic_item.name] = []
            if tunic_item.name == gold_hexagon and len(slot_data[gold_hexagon]) >= 6:
                continue
            slot_data[tunic_item.name].extend(self.get_real_location(tunic_item.location))

        for start_item in self.options.start_inventory_from_pool:
            if start_item in slot_data_item_names:
                if start_item not in slot_data:
                    slot_data[start_item] = []
                for _ in range(self.options.start_inventory_from_pool[start_item]):
                    slot_data[start_item].extend(["Your Pocket", self.player])

        return slot_data

    # for the universal tracker, doesn't get called in standard gen
    # docs: https://github.com/FarisTheAncient/Archipelago/blob/tracker/worlds/tracker/docs/re-gen-passthrough.md
    @staticmethod
    def interpret_slot_data(slot_data: Dict[str, Any]) -> Dict[str, Any]:
        # returning slot_data so it regens, giving it back in multiworld.re_gen_passthrough
        # we are using re_gen_passthrough over modifying the world here due to complexities with ER
        return slot_data<|MERGE_RESOLUTION|>--- conflicted
+++ resolved
@@ -21,11 +21,7 @@
 from .combat_logic import area_data, CombatState
 from . import ut_stuff
 from worlds.AutoWorld import WebWorld, World
-<<<<<<< HEAD
-from Options import PlandoConnection, OptionError, PerGameCommonOptions, Range, Removed
-=======
 from Options import PlandoConnection, OptionError, PerGameCommonOptions, Removed, Range
->>>>>>> 5491f8c4
 from settings import Group, Bool, FilePath
 
 

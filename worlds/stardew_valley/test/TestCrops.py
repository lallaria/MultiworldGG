<<<<<<< HEAD
from . import SVTestBase
from .. import options
from ..strings.ap_names.transport_names import Transportation
from ..strings.building_names import Building
from ..strings.region_names import Region
from ..strings.seed_names import Seed


class TestCropsanityRules(SVTestBase):
    options = {
        options.Cropsanity.internal_name: options.Cropsanity.option_enabled
    }

    def test_need_greenhouse_for_cactus(self):
        harvest_cactus_fruit = "Harvest Cactus Fruit"
        self.assert_cannot_reach_location(harvest_cactus_fruit)

        self.multiworld.state.collect(self.create_item(Seed.cactus))
        self.multiworld.state.collect(self.create_item(Building.shipping_bin))
        self.multiworld.state.collect(self.create_item(Transportation.desert_obelisk))
        self.assert_cannot_reach_location(harvest_cactus_fruit)

        self.multiworld.state.collect(self.create_item(Region.greenhouse))
        self.assert_can_reach_location(harvest_cactus_fruit)
=======
from .bases import SVTestBase
from .. import options
from ..strings.ap_names.transport_names import Transportation
from ..strings.building_names import Building
from ..strings.region_names import Region
from ..strings.seed_names import Seed


class TestCropsanityRules(SVTestBase):
    options = {
        options.Cropsanity.internal_name: options.Cropsanity.option_enabled
    }

    def test_need_greenhouse_for_cactus(self):
        harvest_cactus_fruit = "Harvest Cactus Fruit"
        self.assert_cannot_reach_location(harvest_cactus_fruit)

        self.multiworld.state.collect(self.create_item(Seed.cactus))
        self.multiworld.state.collect(self.create_item(Building.shipping_bin))
        self.multiworld.state.collect(self.create_item(Transportation.desert_obelisk))
        self.assert_cannot_reach_location(harvest_cactus_fruit)

        self.multiworld.state.collect(self.create_item(Region.greenhouse))
        self.assert_can_reach_location(harvest_cactus_fruit)
>>>>>>> 0994afa2
<|MERGE_RESOLUTION|>--- conflicted
+++ resolved
@@ -1,29 +1,3 @@
-<<<<<<< HEAD
-from . import SVTestBase
-from .. import options
-from ..strings.ap_names.transport_names import Transportation
-from ..strings.building_names import Building
-from ..strings.region_names import Region
-from ..strings.seed_names import Seed
-
-
-class TestCropsanityRules(SVTestBase):
-    options = {
-        options.Cropsanity.internal_name: options.Cropsanity.option_enabled
-    }
-
-    def test_need_greenhouse_for_cactus(self):
-        harvest_cactus_fruit = "Harvest Cactus Fruit"
-        self.assert_cannot_reach_location(harvest_cactus_fruit)
-
-        self.multiworld.state.collect(self.create_item(Seed.cactus))
-        self.multiworld.state.collect(self.create_item(Building.shipping_bin))
-        self.multiworld.state.collect(self.create_item(Transportation.desert_obelisk))
-        self.assert_cannot_reach_location(harvest_cactus_fruit)
-
-        self.multiworld.state.collect(self.create_item(Region.greenhouse))
-        self.assert_can_reach_location(harvest_cactus_fruit)
-=======
 from .bases import SVTestBase
 from .. import options
 from ..strings.ap_names.transport_names import Transportation
@@ -47,5 +21,4 @@
         self.assert_cannot_reach_location(harvest_cactus_fruit)
 
         self.multiworld.state.collect(self.create_item(Region.greenhouse))
-        self.assert_can_reach_location(harvest_cactus_fruit)
->>>>>>> 0994afa2
+        self.assert_can_reach_location(harvest_cactus_fruit)
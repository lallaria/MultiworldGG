--- conflicted
+++ resolved
@@ -1,126 +1,3 @@
-<<<<<<< HEAD
-import unittest
-
-from . import SVTestBase
-from .assertion import WorldAssertMixin
-from .. import options, items_by_group, Group
-from ..options import TrapDistribution
-
-default_distribution = {trap.name: TrapDistribution.default_weight for trap in items_by_group[Group.TRAP] if Group.DEPRECATED not in trap.groups}
-threshold_difference = 2
-threshold_ballpark = 3
-
-
-class TestTrapDifficultyCanRemoveAllTraps(WorldAssertMixin, SVTestBase):
-    options = {
-        options.QuestLocations.internal_name: 56,
-        options.Fishsanity.internal_name: options.Fishsanity.option_all,
-        options.Museumsanity.internal_name: options.Museumsanity.option_all,
-        options.SpecialOrderLocations.internal_name: options.SpecialOrderLocations.option_board_qi,
-        options.Shipsanity.internal_name: options.Shipsanity.option_everything,
-        options.Cooksanity.internal_name: options.Cooksanity.option_all,
-        options.Craftsanity.internal_name: options.Craftsanity.option_all,
-        options.Mods.internal_name: frozenset(options.Mods.valid_keys),
-        options.TrapDifficulty.internal_name: options.TrapDifficulty.option_no_traps,
-    }
-
-    def test_no_traps_in_item_pool(self):
-        items = self.multiworld.get_items()
-        item_names = set(item.name for item in items)
-        for trap in items_by_group[Group.TRAP]:
-            if Group.DEPRECATED in trap.groups:
-                continue
-            self.assertNotIn(trap.name, item_names)
-
-
-class TestDefaultDistributionHasAllTraps(WorldAssertMixin, SVTestBase):
-    options = {
-        options.QuestLocations.internal_name: 56,
-        options.Fishsanity.internal_name: options.Fishsanity.option_all,
-        options.Museumsanity.internal_name: options.Museumsanity.option_all,
-        options.SpecialOrderLocations.internal_name: options.SpecialOrderLocations.option_board_qi,
-        options.Shipsanity.internal_name: options.Shipsanity.option_everything,
-        options.Cooksanity.internal_name: options.Cooksanity.option_all,
-        options.Craftsanity.internal_name: options.Craftsanity.option_all,
-        options.Mods.internal_name: frozenset(options.Mods.valid_keys),
-        options.TrapDifficulty.internal_name: options.TrapDifficulty.option_medium,
-    }
-
-    def test_all_traps_in_item_pool(self):
-        items = self.multiworld.get_items()
-        item_names = set(item.name for item in items)
-        for trap in items_by_group[Group.TRAP]:
-            if Group.DEPRECATED in trap.groups:
-                continue
-            self.assertIn(trap.name, item_names)
-
-
-class TestDistributionIsRespectedAllTraps(WorldAssertMixin, SVTestBase):
-    options = {
-        options.QuestLocations.internal_name: 56,
-        options.Fishsanity.internal_name: options.Fishsanity.option_all,
-        options.Museumsanity.internal_name: options.Museumsanity.option_all,
-        options.SpecialOrderLocations.internal_name: options.SpecialOrderLocations.option_board_qi,
-        options.Shipsanity.internal_name: options.Shipsanity.option_everything,
-        options.Cooksanity.internal_name: options.Cooksanity.option_all,
-        options.Craftsanity.internal_name: options.Craftsanity.option_all,
-        options.Mods.internal_name: frozenset(options.Mods.valid_keys),
-        options.TrapDifficulty.internal_name: options.TrapDifficulty.option_medium,
-        options.TrapDistribution.internal_name: default_distribution | {"Nudge Trap": 100, "Bark Trap": 1, "Meow Trap": 1000, "Shuffle Trap": 0}
-    }
-
-    @classmethod
-    def setUpClass(cls) -> None:
-        super().setUpClass()
-        if cls.skip_long_tests:
-            raise unittest.SkipTest("Unstable tests disabled to not annoy anyone else when it rarely fails")
-
-    def test_about_as_many_nudges_as_other_filler(self):
-        items = self.multiworld.get_items()
-        item_names = [item.name for item in items]
-        num_nudge = len([item for item in item_names if item == "Nudge Trap"])
-        other_fillers = ["Resource Pack: 4 Frozen Geode", "Resource Pack: 50 Wood", "Resource Pack: 5 Warp Totem: Farm",
-                         "Resource Pack: 500 Money", "Resource Pack: 75 Copper Ore", "Resource Pack: 30 Speed-Gro"]
-        at_least_one_in_ballpark = False
-        for filler_item in other_fillers:
-            num_filler = len([item for item in item_names if item == filler_item])
-            diff_num = abs(num_filler - num_nudge)
-            is_in_ballpark = diff_num <= threshold_ballpark
-            at_least_one_in_ballpark = at_least_one_in_ballpark or is_in_ballpark
-        self.assertTrue(at_least_one_in_ballpark)
-
-    def test_fewer_barks_than_nudges_in_item_pool(self):
-        items = self.multiworld.get_items()
-        item_names = [item.name for item in items]
-        num_nudge = len([item for item in item_names if item == "Nudge Trap"])
-        num_bark = len([item for item in item_names if item == "Bark Trap"])
-        self.assertLess(num_bark, num_nudge - threshold_difference)
-
-    def test_more_meows_than_nudges_in_item_pool(self):
-        items = self.multiworld.get_items()
-        item_names = [item.name for item in items]
-        num_nudge = len([item for item in item_names if item == "Nudge Trap"])
-        num_meow = len([item for item in item_names if item == "Meow Trap"])
-        self.assertGreater(num_meow, num_nudge + threshold_difference)
-
-    def test_no_shuffles_in_item_pool(self):
-        items = self.multiworld.get_items()
-        item_names = [item.name for item in items]
-        num_shuffle = len([item for item in item_names if item == "Shuffle Trap"])
-        self.assertEqual(0, num_shuffle)
-
-    def test_omitted_item_same_as_nudge_in_item_pool(self):
-        items = self.multiworld.get_items()
-        item_names = [item.name for item in items]
-        num_time_flies = len([item for item in item_names if item == "Time Flies Trap"])
-        num_debris = len([item for item in item_names if item == "Debris Trap"])
-        num_bark = len([item for item in item_names if item == "Bark Trap"])
-        num_meow = len([item for item in item_names if item == "Meow Trap"])
-        self.assertLess(num_bark, num_time_flies - threshold_difference)
-        self.assertLess(num_bark, num_debris - threshold_difference)
-        self.assertGreater(num_meow, num_time_flies + threshold_difference)
-        self.assertGreater(num_meow, num_debris + threshold_difference)
-=======
 import unittest
 
 from .assertion import WorldAssertMixin
@@ -241,5 +118,4 @@
         self.assertLess(num_bark, num_time_flies - threshold_difference)
         self.assertLess(num_bark, num_debris - threshold_difference)
         self.assertGreater(num_meow, num_time_flies + threshold_difference)
-        self.assertGreater(num_meow, num_debris + threshold_difference)
->>>>>>> 0994afa2
+        self.assertGreater(num_meow, num_debris + threshold_difference)
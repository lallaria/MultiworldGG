<<<<<<< HEAD
import unittest
from itertools import combinations
from typing import ClassVar

from BaseClasses import get_seed
from test.param import classvar_matrix
from .. import SVTestCase, solo_multiworld, skip_long_tests
from ..assertion.world_assert import WorldAssertMixin
from ..options.option_names import all_option_choices
from ... import options


@unittest.skip
class TestDynamicOptionDebug(WorldAssertMixin, SVTestCase):

    def test_option_pair_debug(self):
        option_dict = {
            options.Goal.internal_name: options.Goal.option_cryptic_note,
            options.EntranceRandomization.internal_name: options.EntranceRandomization.option_buildings,
        }
        for i in range(1):
            seed = get_seed(76312028554502615508)
            with self.subTest(f"Seed: {seed}"):
                print(f"Seed: {seed}")
                with solo_multiworld(option_dict, seed=seed) as (multiworld, _):
                    self.assert_basic_checks(multiworld)


if skip_long_tests():
    raise unittest.SkipTest("Long tests disabled")


@classvar_matrix(options_and_choices=combinations(all_option_choices, 2))
class TestGenerateDynamicOptions(WorldAssertMixin, SVTestCase):
    options_and_choices: ClassVar[tuple[tuple[str, str], tuple[str, str]]]

    def test_given_option_pair_when_generate_then_basic_checks(self):
        (option1, option1_choice), (option2, option2_choice) = self.options_and_choices

        world_options = {
            option1: option1_choice,
            option2: option2_choice
        }

        with solo_multiworld(world_options, world_caching=False) as (multiworld, _):
            self.assert_basic_checks(multiworld)
=======
import unittest
from itertools import combinations
from typing import ClassVar

from BaseClasses import get_seed
from test.param import classvar_matrix
from ..assertion.world_assert import WorldAssertMixin
from ..bases import skip_long_tests, SVTestCase, solo_multiworld
from ..options.option_names import all_option_choices
from ... import options


@unittest.skip
class TestDynamicOptionDebug(WorldAssertMixin, SVTestCase):

    def test_option_pair_debug(self):
        option_dict = {
            options.Goal.internal_name: options.Goal.option_cryptic_note,
            options.EntranceRandomization.internal_name: options.EntranceRandomization.option_buildings,
        }
        for i in range(1):
            seed = get_seed(76312028554502615508)
            with self.subTest(f"Seed: {seed}"):
                print(f"Seed: {seed}")
                with solo_multiworld(option_dict, seed=seed) as (multiworld, _):
                    self.assert_basic_checks(multiworld)


if skip_long_tests():
    raise unittest.SkipTest("Long tests disabled")


@classvar_matrix(options_and_choices=combinations(all_option_choices, 2))
class TestGenerateDynamicOptions(WorldAssertMixin, SVTestCase):
    options_and_choices: ClassVar[tuple[tuple[str, str], tuple[str, str]]]

    def test_given_option_pair_when_generate_then_basic_checks(self):
        (option1, option1_choice), (option2, option2_choice) = self.options_and_choices

        world_options = {
            option1: option1_choice,
            option2: option2_choice
        }

        with solo_multiworld(world_options, world_caching=False) as (multiworld, _):
            self.assert_basic_checks(multiworld)
>>>>>>> 0994afa2
<|MERGE_RESOLUTION|>--- conflicted
+++ resolved
@@ -1,51 +1,3 @@
-<<<<<<< HEAD
-import unittest
-from itertools import combinations
-from typing import ClassVar
-
-from BaseClasses import get_seed
-from test.param import classvar_matrix
-from .. import SVTestCase, solo_multiworld, skip_long_tests
-from ..assertion.world_assert import WorldAssertMixin
-from ..options.option_names import all_option_choices
-from ... import options
-
-
-@unittest.skip
-class TestDynamicOptionDebug(WorldAssertMixin, SVTestCase):
-
-    def test_option_pair_debug(self):
-        option_dict = {
-            options.Goal.internal_name: options.Goal.option_cryptic_note,
-            options.EntranceRandomization.internal_name: options.EntranceRandomization.option_buildings,
-        }
-        for i in range(1):
-            seed = get_seed(76312028554502615508)
-            with self.subTest(f"Seed: {seed}"):
-                print(f"Seed: {seed}")
-                with solo_multiworld(option_dict, seed=seed) as (multiworld, _):
-                    self.assert_basic_checks(multiworld)
-
-
-if skip_long_tests():
-    raise unittest.SkipTest("Long tests disabled")
-
-
-@classvar_matrix(options_and_choices=combinations(all_option_choices, 2))
-class TestGenerateDynamicOptions(WorldAssertMixin, SVTestCase):
-    options_and_choices: ClassVar[tuple[tuple[str, str], tuple[str, str]]]
-
-    def test_given_option_pair_when_generate_then_basic_checks(self):
-        (option1, option1_choice), (option2, option2_choice) = self.options_and_choices
-
-        world_options = {
-            option1: option1_choice,
-            option2: option2_choice
-        }
-
-        with solo_multiworld(world_options, world_caching=False) as (multiworld, _):
-            self.assert_basic_checks(multiworld)
-=======
 import unittest
 from itertools import combinations
 from typing import ClassVar
@@ -91,5 +43,4 @@
         }
 
         with solo_multiworld(world_options, world_caching=False) as (multiworld, _):
-            self.assert_basic_checks(multiworld)
->>>>>>> 0994afa2
+            self.assert_basic_checks(multiworld)
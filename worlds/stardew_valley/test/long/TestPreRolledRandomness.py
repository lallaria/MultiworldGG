<<<<<<< HEAD
import unittest
from typing import ClassVar

from BaseClasses import get_seed
from test.param import classvar_matrix
from .. import SVTestCase, solo_multiworld, skip_long_tests
from ..assertion import WorldAssertMixin
from ... import options

if skip_long_tests():
    raise unittest.SkipTest("Long tests disabled")

player_options = {
    options.EntranceRandomization.internal_name: options.EntranceRandomization.option_buildings,
    options.BundleRandomization.internal_name: options.BundleRandomization.option_remixed,
    options.BundlePrice.internal_name: options.BundlePrice.option_maximum
}


@classvar_matrix(n=range(1000))
class TestGeneratePreRolledRandomness(WorldAssertMixin, SVTestCase):
    n: ClassVar[int]

    def test_given_pre_rolled_difficult_randomness_when_generate_then_basic_checks(self):
        seed = get_seed()

        print(f"Generating solo multiworld with seed {seed} for Stardew Valley...")
        with solo_multiworld(player_options, seed=seed, world_caching=False) as (multiworld, _):
            self.assert_basic_checks(multiworld)
=======
import unittest
from typing import ClassVar

from BaseClasses import get_seed
from test.param import classvar_matrix
from ..assertion import WorldAssertMixin
from ..bases import skip_long_tests, SVTestCase, solo_multiworld
from ... import options

if skip_long_tests():
    raise unittest.SkipTest("Long tests disabled")

player_options = {
    options.EntranceRandomization.internal_name: options.EntranceRandomization.option_buildings,
    options.BundleRandomization.internal_name: options.BundleRandomization.option_remixed,
    options.BundlePrice.internal_name: options.BundlePrice.option_maximum
}


@classvar_matrix(n=range(1000))
class TestGeneratePreRolledRandomness(WorldAssertMixin, SVTestCase):
    n: ClassVar[int]

    def test_given_pre_rolled_difficult_randomness_when_generate_then_basic_checks(self):
        seed = get_seed()

        print(f"Generating solo multiworld with seed {seed} for Stardew Valley...")
        with solo_multiworld(player_options, seed=seed, world_caching=False) as (multiworld, _):
            self.assert_basic_checks(multiworld)
>>>>>>> 0994afa2
<|MERGE_RESOLUTION|>--- conflicted
+++ resolved
@@ -1,34 +1,3 @@
-<<<<<<< HEAD
-import unittest
-from typing import ClassVar
-
-from BaseClasses import get_seed
-from test.param import classvar_matrix
-from .. import SVTestCase, solo_multiworld, skip_long_tests
-from ..assertion import WorldAssertMixin
-from ... import options
-
-if skip_long_tests():
-    raise unittest.SkipTest("Long tests disabled")
-
-player_options = {
-    options.EntranceRandomization.internal_name: options.EntranceRandomization.option_buildings,
-    options.BundleRandomization.internal_name: options.BundleRandomization.option_remixed,
-    options.BundlePrice.internal_name: options.BundlePrice.option_maximum
-}
-
-
-@classvar_matrix(n=range(1000))
-class TestGeneratePreRolledRandomness(WorldAssertMixin, SVTestCase):
-    n: ClassVar[int]
-
-    def test_given_pre_rolled_difficult_randomness_when_generate_then_basic_checks(self):
-        seed = get_seed()
-
-        print(f"Generating solo multiworld with seed {seed} for Stardew Valley...")
-        with solo_multiworld(player_options, seed=seed, world_caching=False) as (multiworld, _):
-            self.assert_basic_checks(multiworld)
-=======
 import unittest
 from typing import ClassVar
 
@@ -57,5 +26,4 @@
 
         print(f"Generating solo multiworld with seed {seed} for Stardew Valley...")
         with solo_multiworld(player_options, seed=seed, world_caching=False) as (multiworld, _):
-            self.assert_basic_checks(multiworld)
->>>>>>> 0994afa2
+            self.assert_basic_checks(multiworld)
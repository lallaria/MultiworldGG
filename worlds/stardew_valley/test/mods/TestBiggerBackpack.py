--- conflicted
+++ resolved
@@ -1,57 +1,3 @@
-<<<<<<< HEAD
-from .. import SVTestBase
-from ...mods.mod_data import ModNames
-from ...options import Mods, BackpackProgression
-
-
-class TestBiggerBackpackVanilla(SVTestBase):
-    options = {
-        BackpackProgression.internal_name: BackpackProgression.option_vanilla,
-        Mods.internal_name: ModNames.big_backpack
-    }
-
-    def test_no_backpack(self):
-        with self.subTest(check="no items"):
-            item_names = {item.name for item in self.multiworld.get_items()}
-            self.assertNotIn("Progressive Backpack", item_names)
-
-        with self.subTest(check="no locations"):
-            location_names = {location.name for location in self.multiworld.get_locations()}
-            self.assertNotIn("Large Pack", location_names)
-            self.assertNotIn("Deluxe Pack", location_names)
-            self.assertNotIn("Premium Pack", location_names)
-
-
-class TestBiggerBackpackProgressive(SVTestBase):
-    options = {
-        BackpackProgression.internal_name: BackpackProgression.option_progressive,
-        Mods.internal_name: ModNames.big_backpack
-    }
-
-    def test_backpack(self):
-        with self.subTest(check="has items"):
-            item_names = [item.name for item in self.multiworld.get_items()]
-            self.assertEqual(item_names.count("Progressive Backpack"), 3)
-
-        with self.subTest(check="has locations"):
-            location_names = {location.name for location in self.multiworld.get_locations()}
-            self.assertIn("Large Pack", location_names)
-            self.assertIn("Deluxe Pack", location_names)
-            self.assertIn("Premium Pack", location_names)
-
-
-class TestBiggerBackpackEarlyProgressive(TestBiggerBackpackProgressive):
-    options = {
-        BackpackProgression.internal_name: BackpackProgression.option_early_progressive,
-        Mods.internal_name: ModNames.big_backpack
-    }
-
-    def test_backpack(self):
-        super().test_backpack()
-
-        with self.subTest(check="is early"):
-            self.assertIn("Progressive Backpack", self.multiworld.early_items[1])
-=======
 from ..bases import SVTestBase
 from ...mods.mod_data import ModNames
 from ...options import Mods, BackpackProgression
@@ -103,5 +49,4 @@
         super().test_backpack()
 
         with self.subTest(check="is early"):
-            self.assertIn("Progressive Backpack", self.multiworld.early_items[1])
->>>>>>> 0994afa2
+            self.assertIn("Progressive Backpack", self.multiworld.early_items[1])
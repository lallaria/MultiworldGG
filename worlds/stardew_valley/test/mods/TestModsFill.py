<<<<<<< HEAD
from .. import SVTestBase
from ... import options


class TestNoGingerIslandCraftingRecipesAreRequired(SVTestBase):
    options = {
        options.Goal.internal_name: options.Goal.option_craft_master,
        options.Craftsanity.internal_name: options.Craftsanity.option_all,
        options.ExcludeGingerIsland.internal_name: options.ExcludeGingerIsland.option_true,
        options.Mods.internal_name: frozenset(options.Mods.valid_keys)
    }

    @property
    def run_default_tests(self) -> bool:
        return True


class TestNoGingerIslandCookingRecipesAreRequired(SVTestBase):
    options = {
        options.Goal.internal_name: options.Goal.option_gourmet_chef,
        options.Cooksanity.internal_name: options.Cooksanity.option_all,
        options.ExcludeGingerIsland.internal_name: options.ExcludeGingerIsland.option_true,
        options.Mods.internal_name: frozenset(options.Mods.valid_keys)
    }

    @property
    def run_default_tests(self) -> bool:
        return True
=======
from ..bases import SVTestBase
from ... import options


class TestNoGingerIslandCraftingRecipesAreRequired(SVTestBase):
    options = {
        options.Goal.internal_name: options.Goal.option_craft_master,
        options.Craftsanity.internal_name: options.Craftsanity.option_all,
        options.ExcludeGingerIsland.internal_name: options.ExcludeGingerIsland.option_true,
        options.Mods.internal_name: frozenset(options.Mods.valid_keys)
    }

    @property
    def run_default_tests(self) -> bool:
        return True


class TestNoGingerIslandCookingRecipesAreRequired(SVTestBase):
    options = {
        options.Goal.internal_name: options.Goal.option_gourmet_chef,
        options.Cooksanity.internal_name: options.Cooksanity.option_all,
        options.ExcludeGingerIsland.internal_name: options.ExcludeGingerIsland.option_true,
        options.Mods.internal_name: frozenset(options.Mods.valid_keys)
    }

    @property
    def run_default_tests(self) -> bool:
        return True
>>>>>>> 0994afa2
<|MERGE_RESOLUTION|>--- conflicted
+++ resolved
@@ -1,33 +1,3 @@
-<<<<<<< HEAD
-from .. import SVTestBase
-from ... import options
-
-
-class TestNoGingerIslandCraftingRecipesAreRequired(SVTestBase):
-    options = {
-        options.Goal.internal_name: options.Goal.option_craft_master,
-        options.Craftsanity.internal_name: options.Craftsanity.option_all,
-        options.ExcludeGingerIsland.internal_name: options.ExcludeGingerIsland.option_true,
-        options.Mods.internal_name: frozenset(options.Mods.valid_keys)
-    }
-
-    @property
-    def run_default_tests(self) -> bool:
-        return True
-
-
-class TestNoGingerIslandCookingRecipesAreRequired(SVTestBase):
-    options = {
-        options.Goal.internal_name: options.Goal.option_gourmet_chef,
-        options.Cooksanity.internal_name: options.Cooksanity.option_all,
-        options.ExcludeGingerIsland.internal_name: options.ExcludeGingerIsland.option_true,
-        options.Mods.internal_name: frozenset(options.Mods.valid_keys)
-    }
-
-    @property
-    def run_default_tests(self) -> bool:
-        return True
-=======
 from ..bases import SVTestBase
 from ... import options
 
@@ -55,5 +25,4 @@
 
     @property
     def run_default_tests(self) -> bool:
-        return True
->>>>>>> 0994afa2
+        return True
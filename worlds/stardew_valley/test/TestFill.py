<<<<<<< HEAD
from . import SVTestBase
from .assertion import WorldAssertMixin
from .options.presets import minimal_locations_maximal_items
from .. import options
from ..mods.mod_data import ModNames


class TestMinLocationsMaxItems(WorldAssertMixin, SVTestBase):
    options = minimal_locations_maximal_items()

    def run_default_tests(self) -> bool:
        return True

    def test_fill(self):
        self.assert_basic_checks(self.multiworld)


class TestSpecificSeedForTroubleshooting(WorldAssertMixin, SVTestBase):
    options = {
        options.Fishsanity: options.Fishsanity.option_all,
        options.Goal: options.Goal.option_master_angler,
        options.QuestLocations: -1,
        options.Mods: (ModNames.sve,),
    }
    seed = 65453499742665118161

    def run_default_tests(self) -> bool:
        return True

    def test_fill(self):
        self.assert_basic_checks(self.multiworld)
=======
from .assertion import WorldAssertMixin
from .bases import SVTestBase
from .options.presets import minimal_locations_maximal_items
from .. import options
from ..mods.mod_data import ModNames


class TestMinLocationsMaxItems(WorldAssertMixin, SVTestBase):
    options = minimal_locations_maximal_items()

    def run_default_tests(self) -> bool:
        return True

    def test_fill(self):
        self.assert_basic_checks(self.multiworld)


class TestSpecificSeedForTroubleshooting(WorldAssertMixin, SVTestBase):
    options = {
        options.Fishsanity: options.Fishsanity.option_all,
        options.Goal: options.Goal.option_master_angler,
        options.QuestLocations: -1,
        options.Mods: (ModNames.sve,),
    }
    seed = 65453499742665118161

    def run_default_tests(self) -> bool:
        return True

    def test_fill(self):
        self.assert_basic_checks(self.multiworld)
>>>>>>> 0994afa2
<|MERGE_RESOLUTION|>--- conflicted
+++ resolved
@@ -1,36 +1,3 @@
-<<<<<<< HEAD
-from . import SVTestBase
-from .assertion import WorldAssertMixin
-from .options.presets import minimal_locations_maximal_items
-from .. import options
-from ..mods.mod_data import ModNames
-
-
-class TestMinLocationsMaxItems(WorldAssertMixin, SVTestBase):
-    options = minimal_locations_maximal_items()
-
-    def run_default_tests(self) -> bool:
-        return True
-
-    def test_fill(self):
-        self.assert_basic_checks(self.multiworld)
-
-
-class TestSpecificSeedForTroubleshooting(WorldAssertMixin, SVTestBase):
-    options = {
-        options.Fishsanity: options.Fishsanity.option_all,
-        options.Goal: options.Goal.option_master_angler,
-        options.QuestLocations: -1,
-        options.Mods: (ModNames.sve,),
-    }
-    seed = 65453499742665118161
-
-    def run_default_tests(self) -> bool:
-        return True
-
-    def test_fill(self):
-        self.assert_basic_checks(self.multiworld)
-=======
 from .assertion import WorldAssertMixin
 from .bases import SVTestBase
 from .options.presets import minimal_locations_maximal_items
@@ -61,5 +28,4 @@
         return True
 
     def test_fill(self):
-        self.assert_basic_checks(self.multiworld)
->>>>>>> 0994afa2
+        self.assert_basic_checks(self.multiworld)
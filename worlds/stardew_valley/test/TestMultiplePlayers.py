--- conflicted
+++ resolved
@@ -1,95 +1,3 @@
-<<<<<<< HEAD
-from . import SVTestCase, setup_multiworld
-from .. import True_
-from ..options import FestivalLocations, StartingMoney
-from ..strings.festival_check_names import FestivalCheck
-
-
-def get_access_rule(multiworld, player: int, location_name: str):
-    return multiworld.get_location(location_name, player).access_rule
-
-
-class TestDifferentSettings(SVTestCase):
-
-    def test_different_festival_settings(self):
-        options_no_festivals = {FestivalLocations.internal_name: FestivalLocations.option_disabled}
-        options_easy_festivals = {FestivalLocations.internal_name: FestivalLocations.option_easy}
-        options_hard_festivals = {FestivalLocations.internal_name: FestivalLocations.option_hard}
-
-        multiplayer_options = [options_no_festivals, options_easy_festivals, options_hard_festivals]
-        multiworld = setup_multiworld(multiplayer_options)
-
-        self.check_location_rule(multiworld, 1, FestivalCheck.egg_hunt, False)
-        self.check_location_rule(multiworld, 2, FestivalCheck.egg_hunt, True, True)
-        self.check_location_rule(multiworld, 3, FestivalCheck.egg_hunt, True, True)
-
-    def test_different_money_settings(self):
-        options_no_festivals_unlimited_money = {FestivalLocations.internal_name: FestivalLocations.option_disabled,
-                                                StartingMoney.internal_name: -1}
-        options_no_festivals_limited_money = {FestivalLocations.internal_name: FestivalLocations.option_disabled,
-                                              StartingMoney.internal_name: 5000}
-        options_easy_festivals_unlimited_money = {FestivalLocations.internal_name: FestivalLocations.option_easy,
-                                                  StartingMoney.internal_name: -1}
-        options_easy_festivals_limited_money = {FestivalLocations.internal_name: FestivalLocations.option_easy,
-                                                StartingMoney.internal_name: 5000}
-        options_hard_festivals_unlimited_money = {FestivalLocations.internal_name: FestivalLocations.option_hard,
-                                                  StartingMoney.internal_name: -1}
-        options_hard_festivals_limited_money = {FestivalLocations.internal_name: FestivalLocations.option_hard,
-                                                StartingMoney.internal_name: 5000}
-
-        multiplayer_options = [options_no_festivals_unlimited_money, options_no_festivals_limited_money,
-                               options_easy_festivals_unlimited_money, options_easy_festivals_limited_money,
-                               options_hard_festivals_unlimited_money, options_hard_festivals_limited_money]
-        multiworld = setup_multiworld(multiplayer_options)
-
-        self.check_location_rule(multiworld, 1, FestivalCheck.rarecrow_4, False)
-        self.check_location_rule(multiworld, 2, FestivalCheck.rarecrow_4, False)
-
-        self.check_location_rule(multiworld, 3, FestivalCheck.rarecrow_4, True, True)
-        self.check_location_rule(multiworld, 4, FestivalCheck.rarecrow_4, True, False)
-
-        self.check_location_rule(multiworld, 5, FestivalCheck.rarecrow_4, True, True)
-        self.check_location_rule(multiworld, 6, FestivalCheck.rarecrow_4, True, False)
-
-    def test_money_rule_caching(self):
-        options_festivals_limited_money = {FestivalLocations.internal_name: FestivalLocations.option_easy,
-                                           StartingMoney.internal_name: 5000}
-
-        multiplayer_options = [options_festivals_limited_money, options_festivals_limited_money]
-        multiworld = setup_multiworld(multiplayer_options)
-
-        player_1_rarecrow_2 = get_access_rule(multiworld, 1, FestivalCheck.rarecrow_2)
-        player_1_rarecrow_4 = get_access_rule(multiworld, 1, FestivalCheck.rarecrow_4)
-        player_2_rarecrow_2 = get_access_rule(multiworld, 2, FestivalCheck.rarecrow_2)
-        player_2_rarecrow_4 = get_access_rule(multiworld, 2, FestivalCheck.rarecrow_4)
-
-        with self.subTest("Rules are not cached between players"):
-            self.assertNotEqual(id(player_1_rarecrow_2), id(player_2_rarecrow_2))
-            self.assertNotEqual(id(player_1_rarecrow_4), id(player_2_rarecrow_4))
-
-        with self.subTest("Rules are cached for the same player"):
-            self.assertEqual(id(player_1_rarecrow_2), id(player_1_rarecrow_4))
-            self.assertEqual(id(player_2_rarecrow_2), id(player_2_rarecrow_4))
-
-    def check_location_rule(self, multiworld, player: int, location_name: str, should_exist: bool, should_be_true: bool = False):
-        has = "has" if should_exist else "doesn't have"
-        rule = "without access rule" if should_be_true else f"with access rule"
-        rule_text = f" {rule}" if should_exist else ""
-        with self.subTest(f"Player {player} {has} {location_name}{rule_text}"):
-            locations = multiworld.get_locations(player)
-            locations_names = {location.name for location in locations}
-            if not should_exist:
-                self.assertNotIn(location_name, locations_names)
-                return None
-
-            self.assertIn(location_name, locations_names)
-            access_rule = get_access_rule(multiworld, player, location_name)
-            if should_be_true:
-                self.assertEqual(access_rule, True_())
-            else:
-                self.assertNotEqual(access_rule, True_())
-            return access_rule
-=======
 from .bases import SVTestCase, setup_multiworld
 from .. import True_
 from ..options import FestivalLocations, StartingMoney
@@ -179,5 +87,4 @@
                 self.assertEqual(access_rule, True_())
             else:
                 self.assertNotEqual(access_rule, True_())
-            return access_rule
->>>>>>> 0994afa2
+            return access_rule
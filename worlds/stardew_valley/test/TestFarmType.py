--- conflicted
+++ resolved
@@ -1,60 +1,3 @@
-<<<<<<< HEAD
-from collections import Counter
-
-from . import SVTestBase
-from .assertion import WorldAssertMixin
-from .. import options
-
-
-class TestStartInventoryStandardFarm(WorldAssertMixin, SVTestBase):
-    options = {
-        options.FarmType: options.FarmType.option_standard,
-    }
-
-    def test_start_inventory_progressive_coops(self):
-        start_items = Counter((i.name for i in self.multiworld.precollected_items[self.player]))
-        items = Counter((i.name for i in self.multiworld.itempool))
-        
-        self.assertIn("Progressive Coop", items)
-        self.assertEqual(items["Progressive Coop"], 3)
-        self.assertNotIn("Progressive Coop", start_items)
-
-    def test_coop_is_not_logically_available(self):
-        self.assert_rule_false(self.world.logic.building.has_building("Coop"))
-
-
-class TestStartInventoryMeadowLandsProgressiveBuilding(WorldAssertMixin, SVTestBase):
-    options = {
-        options.FarmType: options.FarmType.option_meadowlands,
-        options.BuildingProgression: options.BuildingProgression.option_progressive,
-    }
-
-    def test_start_inventory_progressive_coops(self):
-        start_items = Counter((i.name for i in self.multiworld.precollected_items[self.player]))
-        items = Counter((i.name for i in self.multiworld.itempool))
-
-        self.assertIn("Progressive Coop", items)
-        self.assertEqual(items["Progressive Coop"], 2)
-        self.assertIn("Progressive Coop", start_items)
-        self.assertEqual(start_items["Progressive Coop"], 1)
-
-    def test_coop_is_logically_available(self):
-        self.assert_rule_true(self.world.logic.building.has_building("Coop"))
-
-
-class TestStartInventoryMeadowLandsVanillaBuildings(WorldAssertMixin, SVTestBase):
-    options = {
-        options.FarmType: options.FarmType.option_meadowlands,
-        options.BuildingProgression: options.BuildingProgression.option_vanilla,
-    }
-
-    def test_start_inventory_has_no_coop(self):
-        start_items = Counter((i.name for i in self.multiworld.precollected_items[self.player]))
-        self.assertNotIn("Progressive Coop", start_items)
-
-    def test_coop_is_logically_available(self):
-        self.assert_rule_true(self.world.logic.building.has_building("Coop"))
-=======
 from collections import Counter
 
 from .assertion import WorldAssertMixin
@@ -109,5 +52,4 @@
         self.assertNotIn("Progressive Coop", start_items)
 
     def test_coop_is_logically_available(self):
-        self.assert_rule_true(self.world.logic.building.has_building("Coop"))
->>>>>>> 0994afa2
+        self.assert_rule_true(self.world.logic.building.has_building("Coop"))
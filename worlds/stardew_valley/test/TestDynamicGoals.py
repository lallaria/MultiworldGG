--- conflicted
+++ resolved
@@ -1,114 +1,3 @@
-<<<<<<< HEAD
-from typing import List, Tuple
-
-from . import SVTestBase
-from .assertion import WorldAssertMixin
-from .. import options, StardewItem
-from ..strings.ap_names.ap_weapon_names import APWeapon
-from ..strings.ap_names.transport_names import Transportation
-from ..strings.fish_names import Fish
-from ..strings.tool_names import APTool
-from ..strings.wallet_item_names import Wallet
-
-
-def collect_fishing_abilities(tester: SVTestBase):
-    for i in range(4):
-        tester.multiworld.state.collect(tester.world.create_item(APTool.fishing_rod), prevent_sweep=False)
-        tester.multiworld.state.collect(tester.world.create_item(APTool.pickaxe), prevent_sweep=False)
-        tester.multiworld.state.collect(tester.world.create_item(APTool.axe), prevent_sweep=False)
-        tester.multiworld.state.collect(tester.world.create_item(APWeapon.weapon), prevent_sweep=False)
-    for i in range(10):
-        tester.multiworld.state.collect(tester.world.create_item("Fishing Level"), prevent_sweep=False)
-        tester.multiworld.state.collect(tester.world.create_item("Combat Level"), prevent_sweep=False)
-        tester.multiworld.state.collect(tester.world.create_item("Mining Level"), prevent_sweep=False)
-    for i in range(17):
-        tester.multiworld.state.collect(tester.world.create_item("Progressive Mine Elevator"), prevent_sweep=False)
-    tester.multiworld.state.collect(tester.world.create_item("Spring"), prevent_sweep=False)
-    tester.multiworld.state.collect(tester.world.create_item("Summer"), prevent_sweep=False)
-    tester.multiworld.state.collect(tester.world.create_item("Fall"), prevent_sweep=False)
-    tester.multiworld.state.collect(tester.world.create_item("Winter"), prevent_sweep=False)
-    tester.multiworld.state.collect(tester.world.create_item(Transportation.desert_obelisk), prevent_sweep=False)
-    tester.multiworld.state.collect(tester.world.create_item("Beach Bridge"), prevent_sweep=False)
-    tester.multiworld.state.collect(tester.world.create_item("Railroad Boulder Removed"), prevent_sweep=False)
-    tester.multiworld.state.collect(tester.world.create_item("Island North Turtle"), prevent_sweep=False)
-    tester.multiworld.state.collect(tester.world.create_item("Island West Turtle"), prevent_sweep=False)
-
-
-def create_and_collect(tester: SVTestBase, item_name: str) -> StardewItem:
-    item = tester.world.create_item(item_name)
-    tester.multiworld.state.collect(item, prevent_sweep=False)
-    return item
-
-
-def create_and_collect_fishing_access_items(tester: SVTestBase) -> List[Tuple[StardewItem, str]]:
-    items = [(create_and_collect(tester, Wallet.dark_talisman), Fish.void_salmon),
-             (create_and_collect(tester, Wallet.rusty_key), Fish.slimejack),
-             (create_and_collect(tester, "Progressive Mine Elevator"), Fish.lava_eel),
-             (create_and_collect(tester, Transportation.island_obelisk), Fish.lionfish),
-             (create_and_collect(tester, "Island Resort"), Fish.stingray)]
-    return items
-
-
-class TestMasterAnglerNoFishsanity(WorldAssertMixin, SVTestBase):
-    options = {
-        options.Goal.internal_name: options.Goal.option_master_angler,
-        options.Fishsanity.internal_name: options.Fishsanity.option_none,
-        options.ExcludeGingerIsland.internal_name: options.ExcludeGingerIsland.option_false
-    }
-
-    def test_need_all_fish_to_win(self):
-        collect_fishing_abilities(self)
-        self.assert_cannot_reach_victory(self.multiworld)
-        critical_items = create_and_collect_fishing_access_items(self)
-        self.assert_can_reach_victory(self.multiworld)
-        for item, fish in critical_items:
-            with self.subTest(f"Needed: {fish}"):
-                self.assert_item_was_necessary_for_victory(item, self.multiworld)
-
-
-class TestMasterAnglerNoFishsanityNoGingerIsland(WorldAssertMixin, SVTestBase):
-    options = {
-        options.Goal.internal_name: options.Goal.option_master_angler,
-        options.Fishsanity.internal_name: options.Fishsanity.option_none,
-        options.ExcludeGingerIsland.internal_name: options.ExcludeGingerIsland.option_true
-    }
-
-    def test_need_fish_to_win(self):
-        collect_fishing_abilities(self)
-        self.assert_cannot_reach_victory(self.multiworld)
-        items = create_and_collect_fishing_access_items(self)
-        self.assert_can_reach_victory(self.multiworld)
-        unecessary_items = [(item, fish) for (item, fish) in items if fish in [Fish.lionfish, Fish.stingray]]
-        necessary_items = [(item, fish) for (item, fish) in items if (item, fish) not in unecessary_items]
-        for item, fish in necessary_items:
-            with self.subTest(f"Needed: {fish}"):
-                self.assert_item_was_necessary_for_victory(item, self.multiworld)
-        for item, fish in unecessary_items:
-            with self.subTest(f"Not Needed: {fish}"):
-                self.assert_item_was_not_necessary_for_victory(item, self.multiworld)
-
-
-class TestMasterAnglerFishsanityNoHardFish(WorldAssertMixin, SVTestBase):
-    options = {
-        options.Goal.internal_name: options.Goal.option_master_angler,
-        options.Fishsanity.internal_name: options.Fishsanity.option_exclude_hard_fish,
-        options.ExcludeGingerIsland.internal_name: options.ExcludeGingerIsland.option_false
-    }
-
-    def test_need_fish_to_win(self):
-        collect_fishing_abilities(self)
-        self.assert_cannot_reach_victory(self.multiworld)
-        items = create_and_collect_fishing_access_items(self)
-        self.assert_can_reach_victory(self.multiworld)
-        unecessary_items = [(item, fish) for (item, fish) in items if fish in [Fish.void_salmon, Fish.stingray, Fish.lava_eel]]
-        necessary_items = [(item, fish) for (item, fish) in items if (item, fish) not in unecessary_items]
-        for item, fish in necessary_items:
-            with self.subTest(f"Needed: {fish}"):
-                self.assert_item_was_necessary_for_victory(item, self.multiworld)
-        for item, fish in unecessary_items:
-            with self.subTest(f"Not Needed: {fish}"):
-                self.assert_item_was_not_necessary_for_victory(item, self.multiworld)
-=======
 from typing import List, Tuple
 
 from .assertion import WorldAssertMixin
@@ -217,5 +106,4 @@
                 self.assert_item_was_necessary_for_victory(item, self.multiworld)
         for item, fish in unecessary_items:
             with self.subTest(f"Not Needed: {fish}"):
-                self.assert_item_was_not_necessary_for_victory(item, self.multiworld)
->>>>>>> 0994afa2
+                self.assert_item_was_not_necessary_for_victory(item, self.multiworld)
<<<<<<< HEAD
from typing import Dict, List, Optional

from .recipe_source import RecipeSource, StarterSource, QueenOfSauceSource, ShopSource, SkillSource, FriendshipSource, ShopTradeSource, CutsceneSource, \
    ArchipelagoSource, LogicSource, SpecialOrderSource, FestivalShopSource, QuestSource, MasterySource, SkillCraftsanitySource
from ..mods.mod_data import ModNames
from ..strings.animal_product_names import AnimalProduct
from ..strings.artisan_good_names import ArtisanGood
from ..strings.craftable_names import Bomb, Fence, Sprinkler, WildSeeds, Floor, Fishing, Ring, Consumable, Edible, Lighting, Storage, Furniture, Sign, \
    Craftable, \
    ModEdible, ModCraftable, ModMachine, ModFloor, ModConsumable, Statue
from ..strings.crop_names import Fruit, Vegetable
from ..strings.currency_names import Currency
from ..strings.fertilizer_names import Fertilizer, RetainingSoil, SpeedGro
from ..strings.fish_names import Fish, WaterItem, ModTrash, Trash
from ..strings.flower_names import Flower
from ..strings.food_names import Meal
from ..strings.forageable_names import Forageable, DistantLandsForageable, Mushroom
from ..strings.gift_names import Gift
from ..strings.ingredient_names import Ingredient
from ..strings.machine_names import Machine
from ..strings.material_names import Material
from ..strings.metal_names import Ore, MetalBar, Fossil, Artifact, Mineral, ModFossil
from ..strings.monster_drop_names import Loot, ModLoot
from ..strings.quest_names import Quest
from ..strings.region_names import Region, SVERegion, LogicRegion
from ..strings.seed_names import Seed, TreeSeed
from ..strings.skill_names import Skill, ModSkill
from ..strings.special_order_names import SpecialOrder
from ..strings.villager_names import NPC, ModNPC


class CraftingRecipe:
    item: str
    ingredients: Dict[str, int]
    source: RecipeSource
    mod_name: Optional[str]

    def __init__(self, item: str, ingredients: Dict[str, int], source: RecipeSource, mod_name: Optional[str] = None):
        self.item = item
        self.ingredients = ingredients
        self.source = source
        self.mod_name = mod_name

    def __repr__(self):
        return f"{self.item} (Source: {self.source} |" \
               f" Ingredients: {self.ingredients})"


all_crafting_recipes: List[CraftingRecipe] = []


def friendship_recipe(name: str, friend: str, hearts: int, ingredients: Dict[str, int], mod_name: Optional[str] = None) -> CraftingRecipe:
    source = FriendshipSource(friend, hearts)
    return create_recipe(name, ingredients, source, mod_name)


def cutscene_recipe(name: str, region: str, friend: str, hearts: int, ingredients: Dict[str, int]) -> CraftingRecipe:
    source = CutsceneSource(region, friend, hearts)
    return create_recipe(name, ingredients, source)


def skill_recipe(name: str, skill: str, level: int, ingredients: Dict[str, int], mod_name: Optional[str] = None) -> CraftingRecipe:
    source = SkillSource(skill, level)
    return create_recipe(name, ingredients, source, mod_name)


def skill_craftsanity_recipe(name: str, skill: str, level: int, ingredients: Dict[str, int], mod_name: Optional[str] = None) -> CraftingRecipe:
    source = SkillCraftsanitySource(skill, level)
    return create_recipe(name, ingredients, source, mod_name)


def mastery_recipe(name: str, skill: str, ingredients: Dict[str, int], mod_name: Optional[str] = None) -> CraftingRecipe:
    source = MasterySource(skill)
    return create_recipe(name, ingredients, source, mod_name)


def shop_recipe(name: str, region: str, price: int, ingredients: Dict[str, int], mod_name: Optional[str] = None) -> CraftingRecipe:
    source = ShopSource(region, price)
    return create_recipe(name, ingredients, source, mod_name)


def festival_shop_recipe(name: str, region: str, price: int, ingredients: Dict[str, int]) -> CraftingRecipe:
    source = FestivalShopSource(region, price)
    return create_recipe(name, ingredients, source)


def shop_trade_recipe(name: str, region: str, currency: str, price: int, ingredients: Dict[str, int]) -> CraftingRecipe:
    source = ShopTradeSource(region, currency, price)
    return create_recipe(name, ingredients, source)


def queen_of_sauce_recipe(name: str, year: int, season: str, day: int, ingredients: Dict[str, int]) -> CraftingRecipe:
    source = QueenOfSauceSource(year, season, day)
    return create_recipe(name, ingredients, source)


def quest_recipe(name: str, quest: str, ingredients: Dict[str, int]) -> CraftingRecipe:
    source = QuestSource(quest)
    return create_recipe(name, ingredients, source)


def special_order_recipe(name: str, special_order: str, ingredients: Dict[str, int]) -> CraftingRecipe:
    source = SpecialOrderSource(special_order)
    return create_recipe(name, ingredients, source)


def starter_recipe(name: str, ingredients: Dict[str, int]) -> CraftingRecipe:
    source = StarterSource()
    return create_recipe(name, ingredients, source)


def ap_recipe(name: str, ingredients: Dict[str, int], ap_item: str = None) -> CraftingRecipe:
    if ap_item is None:
        ap_item = f"{name} Recipe"
    source = ArchipelagoSource(ap_item)
    return create_recipe(name, ingredients, source)


def cellar_recipe(name: str, ingredients: Dict[str, int]) -> CraftingRecipe:
    source = LogicSource("Cellar")
    return create_recipe(name, ingredients, source)


def create_recipe(name: str, ingredients: Dict[str, int], source: RecipeSource, mod_name: Optional[str] = None) -> CraftingRecipe:
    recipe = CraftingRecipe(name, ingredients, source, mod_name)
    all_crafting_recipes.append(recipe)
    return recipe


cherry_bomb = skill_recipe(Bomb.cherry_bomb, Skill.mining, 1, {Ore.copper: 4, Material.coal: 1})
bomb = skill_recipe(Bomb.bomb, Skill.mining, 6, {Ore.iron: 4, Material.coal: 1})
mega_bomb = skill_recipe(Bomb.mega_bomb, Skill.mining, 8, {Ore.gold: 4, Loot.solar_essence: 1, Loot.void_essence: 1})

gate = starter_recipe(Fence.gate, {Material.wood: 10})
wood_fence = starter_recipe(Fence.wood, {Material.wood: 2})
stone_fence = skill_recipe(Fence.stone, Skill.farming, 2, {Material.stone: 2})
iron_fence = skill_recipe(Fence.iron, Skill.farming, 4, {MetalBar.iron: 2})
hardwood_fence = skill_recipe(Fence.hardwood, Skill.farming, 6, {Material.hardwood: 2})

sprinkler = skill_recipe(Sprinkler.basic, Skill.farming, 2, {MetalBar.copper: 1, MetalBar.iron: 1})
quality_sprinkler = skill_recipe(Sprinkler.quality, Skill.farming, 6, {MetalBar.iron: 1, MetalBar.gold: 1, MetalBar.quartz: 1})
iridium_sprinkler = skill_recipe(Sprinkler.iridium, Skill.farming, 9, {MetalBar.gold: 1, MetalBar.iridium: 1, ArtisanGood.battery_pack: 1})

bee_house = skill_recipe(Machine.bee_house, Skill.farming, 3, {Material.wood: 40, Material.coal: 8, MetalBar.iron: 1, ArtisanGood.maple_syrup: 1})
cask = cellar_recipe(Machine.cask, {Material.wood: 40, Material.hardwood: 1})
cheese_press = skill_recipe(Machine.cheese_press, Skill.farming, 6, {Material.wood: 45, Material.stone: 45, Material.hardwood: 10, MetalBar.copper: 1})
keg = skill_recipe(Machine.keg, Skill.farming, 8, {Material.wood: 30, MetalBar.copper: 1, MetalBar.iron: 1, ArtisanGood.oak_resin: 1})
loom = skill_recipe(Machine.loom, Skill.farming, 7, {Material.wood: 60, Material.fiber: 30, ArtisanGood.pine_tar: 1})
mayonnaise_machine = skill_recipe(Machine.mayonnaise_machine, Skill.farming, 2,
                                  {Material.wood: 15, Material.stone: 15, Mineral.earth_crystal: 10, MetalBar.copper: 1})
oil_maker = skill_recipe(Machine.oil_maker, Skill.farming, 8, {Loot.slime: 50, Material.hardwood: 20, MetalBar.gold: 1})
preserves_jar = skill_recipe(Machine.preserves_jar, Skill.farming, 4, {Material.wood: 50, Material.stone: 40, Material.coal: 8})
fish_smoker = shop_recipe(Machine.fish_smoker, Region.fish_shop, 10000,
                          {Material.hardwood: 10, WaterItem.sea_jelly: 1, WaterItem.river_jelly: 1, WaterItem.cave_jelly: 1})
dehydrator = shop_recipe(Machine.dehydrator, Region.pierre_store, 10000, {Material.wood: 30, Material.clay: 2, Mineral.fire_quartz: 1})

basic_fertilizer = skill_recipe(Fertilizer.basic, Skill.farming, 1, {Material.sap: 2})

quality_fertilizer = skill_recipe(Fertilizer.quality, Skill.farming, 9, {Material.sap: 4, Fish.any: 1})
deluxe_fertilizer = ap_recipe(Fertilizer.deluxe, {MetalBar.iridium: 1, Material.sap: 40})

basic_speed_gro = skill_recipe(SpeedGro.basic, Skill.farming, 3, {ArtisanGood.pine_tar: 1, Material.moss: 5})
deluxe_speed_gro = skill_recipe(SpeedGro.deluxe, Skill.farming, 8, {ArtisanGood.oak_resin: 1, Fossil.bone_fragment: 5})
hyper_speed_gro = ap_recipe(SpeedGro.hyper, {Ore.radioactive: 1, Fossil.bone_fragment: 3, Loot.solar_essence: 1})
basic_retaining_soil = skill_recipe(RetainingSoil.basic, Skill.farming, 4, {Material.stone: 2})
quality_retaining_soil = skill_recipe(RetainingSoil.quality, Skill.farming, 7, {Material.stone: 3, Material.clay: 1})
deluxe_retaining_soil = shop_trade_recipe(RetainingSoil.deluxe, Region.island_trader, Currency.cinder_shard, 50,
                                          {Material.stone: 5, Material.fiber: 3, Material.clay: 1})
tree_fertilizer = skill_recipe(Fertilizer.tree, Skill.foraging, 7, {Material.fiber: 5, Material.stone: 5})

spring_seeds = skill_recipe(WildSeeds.spring, Skill.foraging, 1,
                            {Forageable.wild_horseradish: 1, Forageable.daffodil: 1, Forageable.leek: 1, Forageable.dandelion: 1})
summer_seeds = skill_recipe(WildSeeds.summer, Skill.foraging, 4, {Forageable.spice_berry: 1, Fruit.grape: 1, Forageable.sweet_pea: 1})
fall_seeds = skill_recipe(WildSeeds.fall, Skill.foraging, 6, {Mushroom.common: 1, Forageable.wild_plum: 1, Forageable.hazelnut: 1, Forageable.blackberry: 1})
winter_seeds = skill_recipe(WildSeeds.winter, Skill.foraging, 7,
                            {Forageable.winter_root: 1, Forageable.crystal_fruit: 1, Forageable.snow_yam: 1, Forageable.crocus: 1})
ancient_seeds = ap_recipe(WildSeeds.ancient, {Artifact.ancient_seed: 1})
grass_starter = shop_recipe(WildSeeds.grass_starter, Region.pierre_store, 1000, {Material.fiber: 10})
blue_grass_starter = ap_recipe(WildSeeds.blue_grass_starter, {Material.fiber: 25, Material.moss: 10, ArtisanGood.mystic_syrup: 1})
for wild_seeds in [WildSeeds.spring, WildSeeds.summer, WildSeeds.fall, WildSeeds.winter]:
    tea_sapling = cutscene_recipe(WildSeeds.tea_sapling, Region.sunroom, NPC.caroline, 2, {wild_seeds: 2, Material.fiber: 5, Material.wood: 5})
fiber_seeds = special_order_recipe(WildSeeds.fiber, SpecialOrder.community_cleanup, {Seed.mixed: 1, Material.sap: 5, Material.clay: 1})

wood_floor = shop_recipe(Floor.wood, Region.carpenter, 100, {Material.wood: 1})
rustic_floor = shop_recipe(Floor.rustic, Region.carpenter, 200, {Material.wood: 1})
straw_floor = shop_recipe(Floor.straw, Region.carpenter, 200, {Material.wood: 1, Material.fiber: 1})
weathered_floor = shop_recipe(Floor.weathered, LogicRegion.mines_dwarf_shop, 500, {Material.wood: 1})
crystal_floor = shop_recipe(Floor.crystal, Region.sewer, 500, {MetalBar.quartz: 1})
stone_floor = shop_recipe(Floor.stone, Region.carpenter, 100, {Material.stone: 1})
stone_walkway_floor = shop_recipe(Floor.stone_walkway, Region.carpenter, 200, {Material.stone: 1})
brick_floor = shop_recipe(Floor.brick, Region.carpenter, 500, {Material.clay: 2, Material.stone: 5})
wood_path = starter_recipe(Floor.wood_path, {Material.wood: 1})
gravel_path = starter_recipe(Floor.gravel_path, {Material.stone: 1})
cobblestone_path = starter_recipe(Floor.cobblestone_path, {Material.stone: 1})
stepping_stone_path = shop_recipe(Floor.stepping_stone_path, Region.carpenter, 100, {Material.stone: 1})
crystal_path = shop_recipe(Floor.crystal_path, Region.carpenter, 200, {MetalBar.quartz: 1})

spinner = skill_recipe(Fishing.spinner, Skill.fishing, 6, {MetalBar.iron: 2})
trap_bobber = skill_recipe(Fishing.trap_bobber, Skill.fishing, 6, {MetalBar.copper: 1, Material.sap: 10})
sonar_bobber = skill_recipe(Fishing.sonar_bobber, Skill.fishing, 6, {MetalBar.iron: 1, MetalBar.quartz: 2})
cork_bobber = skill_recipe(Fishing.cork_bobber, Skill.fishing, 7, {Material.wood: 10, Material.hardwood: 5, Loot.slime: 10})
quality_bobber = special_order_recipe(Fishing.quality_bobber, SpecialOrder.juicy_bugs_wanted, {MetalBar.copper: 1, Material.sap: 20, Loot.solar_essence: 5})
treasure_hunter = skill_recipe(Fishing.treasure_hunter, Skill.fishing, 7, {MetalBar.gold: 2})
dressed_spinner = skill_recipe(Fishing.dressed_spinner, Skill.fishing, 8, {MetalBar.iron: 2, ArtisanGood.cloth: 1})
barbed_hook = skill_recipe(Fishing.barbed_hook, Skill.fishing, 8, {MetalBar.copper: 1, MetalBar.iron: 1, MetalBar.gold: 1})
magnet = skill_recipe(Fishing.magnet, Skill.fishing, 9, {MetalBar.iron: 1})
bait = skill_recipe(Fishing.bait, Skill.fishing, 2, {Loot.bug_meat: 1})
deluxe_bait = skill_recipe(Fishing.deluxe_bait, Skill.fishing, 4, {Fishing.bait: 5, Material.moss: 2})
wild_bait = cutscene_recipe(Fishing.wild_bait, Region.tent, NPC.linus, 4, {Material.fiber: 10, Loot.bug_meat: 5, Loot.slime: 5})
magic_bait = ap_recipe(Fishing.magic_bait, {Ore.radioactive: 1, Loot.bug_meat: 3})
crab_pot = skill_recipe(Machine.crab_pot, Skill.fishing, 3, {Material.wood: 40, MetalBar.iron: 3})

sturdy_ring = skill_recipe(Ring.sturdy_ring, Skill.combat, 1, {MetalBar.copper: 2, Loot.bug_meat: 25, Loot.slime: 25})
warrior_ring = skill_recipe(Ring.warrior_ring, Skill.combat, 4, {MetalBar.iron: 10, Material.coal: 25, Mineral.frozen_tear: 10})
ring_of_yoba = skill_recipe(Ring.ring_of_yoba, Skill.combat, 7, {MetalBar.gold: 5, MetalBar.iron: 5, Mineral.diamond: 1})
thorns_ring = skill_recipe(Ring.thorns_ring, Skill.combat, 7, {Fossil.bone_fragment: 50, Material.stone: 50, MetalBar.gold: 1})
glowstone_ring = skill_recipe(Ring.glowstone_ring, Skill.mining, 4, {Loot.solar_essence: 5, MetalBar.iron: 5})
iridium_band = skill_recipe(Ring.iridium_band, Skill.combat, 9, {MetalBar.iridium: 5, Loot.solar_essence: 50, Loot.void_essence: 50})
wedding_ring = shop_recipe(Ring.wedding_ring, LogicRegion.traveling_cart, 500, {MetalBar.iridium: 5, Mineral.prismatic_shard: 1})

field_snack = skill_recipe(Edible.field_snack, Skill.foraging, 1, {TreeSeed.acorn: 1, TreeSeed.maple: 1, TreeSeed.pine: 1})
bug_steak = skill_recipe(Edible.bug_steak, Skill.combat, 1, {Loot.bug_meat: 10})
life_elixir = skill_recipe(Edible.life_elixir, Skill.combat, 2, {Mushroom.red: 1, Mushroom.purple: 1, Mushroom.morel: 1, Mushroom.chanterelle: 1})
oil_of_garlic = skill_recipe(Edible.oil_of_garlic, Skill.combat, 6, {Vegetable.garlic: 10, Ingredient.oil: 1})

monster_musk = special_order_recipe(Consumable.monster_musk, SpecialOrder.prismatic_jelly, {Loot.bat_wing: 30, Loot.slime: 30})
fairy_dust = quest_recipe(Consumable.fairy_dust, Quest.the_pirates_wife, {Mineral.diamond: 1, Flower.fairy_rose: 1})
warp_totem_beach = skill_recipe(Consumable.warp_totem_beach, Skill.foraging, 6, {Material.hardwood: 1, WaterItem.coral: 2, Material.fiber: 10})
warp_totem_mountains = skill_recipe(Consumable.warp_totem_mountains, Skill.foraging, 7, {Material.hardwood: 1, MetalBar.iron: 1, Material.stone: 25})
warp_totem_farm = skill_recipe(Consumable.warp_totem_farm, Skill.foraging, 8, {Material.hardwood: 1, ArtisanGood.honey: 1, Material.fiber: 20})
warp_totem_desert = shop_trade_recipe(Consumable.warp_totem_desert, Region.desert, MetalBar.iridium, 10,
                                      {Material.hardwood: 2, Forageable.coconut: 1, Ore.iridium: 4})
warp_totem_island = shop_recipe(Consumable.warp_totem_island, Region.volcano_dwarf_shop, 10000,
                                {Material.hardwood: 5, Forageable.dragon_tooth: 1, Forageable.ginger: 1})
rain_totem = skill_recipe(Consumable.rain_totem, Skill.foraging, 9, {Material.hardwood: 1, ArtisanGood.truffle_oil: 1, ArtisanGood.pine_tar: 5})

torch = starter_recipe(Lighting.torch, {Material.wood: 1, Material.sap: 2})
campfire = starter_recipe(Lighting.campfire, {Material.stone: 10, Material.wood: 10, Material.fiber: 10})
wooden_brazier = shop_recipe(Lighting.wooden_brazier, Region.carpenter, 250, {Material.wood: 10, Material.coal: 1, Material.fiber: 5})
stone_brazier = shop_recipe(Lighting.stone_brazier, Region.carpenter, 400, {Material.stone: 10, Material.coal: 1, Material.fiber: 5})
gold_brazier = shop_recipe(Lighting.gold_brazier, Region.carpenter, 1000, {MetalBar.gold: 1, Material.coal: 1, Material.fiber: 5})
carved_brazier = shop_recipe(Lighting.carved_brazier, Region.carpenter, 2000, {Material.hardwood: 10, Material.coal: 1})
stump_brazier = shop_recipe(Lighting.stump_brazier, Region.carpenter, 800, {Material.hardwood: 5, Material.coal: 1})
barrel_brazier = shop_recipe(Lighting.barrel_brazier, Region.carpenter, 800, {Material.wood: 50, Loot.solar_essence: 1, Material.coal: 1})
skull_brazier = shop_recipe(Lighting.skull_brazier, Region.carpenter, 3000, {Fossil.bone_fragment: 10})
marble_brazier = shop_recipe(Lighting.marble_brazier, Region.carpenter, 5000, {Mineral.marble: 1, Mineral.aquamarine: 1, Material.stone: 100})
wood_lamp_post = shop_recipe(Lighting.wood_lamp_post, Region.carpenter, 500, {Material.wood: 50, ArtisanGood.battery_pack: 1})
iron_lamp_post = shop_recipe(Lighting.iron_lamp_post, Region.carpenter, 1000, {MetalBar.iron: 1, ArtisanGood.battery_pack: 1})
jack_o_lantern = festival_shop_recipe(Lighting.jack_o_lantern, LogicRegion.spirit_eve, 2000, {Vegetable.pumpkin: 1, Lighting.torch: 1})

bone_mill = special_order_recipe(Machine.bone_mill, SpecialOrder.fragments_of_the_past, {Fossil.bone_fragment: 10, Material.clay: 3, Material.stone: 20})
bait_maker = skill_recipe(Machine.bait_maker, Skill.fishing, 6, {MetalBar.iron: 3, WaterItem.coral: 3, WaterItem.sea_urchin: 1})

charcoal_kiln = skill_recipe(Machine.charcoal_kiln, Skill.foraging, 2, {Material.wood: 20, MetalBar.copper: 2})

crystalarium = skill_recipe(Machine.crystalarium, Skill.mining, 9, {Material.stone: 99, MetalBar.gold: 5, MetalBar.iridium: 2, ArtisanGood.battery_pack: 1})
# In-Game, the Furnace recipe is completely unique. It is the only recipe that is obtained in a cutscene after doing a skill-related action.
# So it has a custom source that needs both the craftsanity item from AP and the skill, if craftsanity is enabled.
furnace = skill_craftsanity_recipe(Machine.furnace, Skill.mining, 1, {Ore.copper: 20, Material.stone: 25})
geode_crusher = special_order_recipe(Machine.geode_crusher, SpecialOrder.cave_patrol, {MetalBar.gold: 2, Material.stone: 50, Mineral.diamond: 1})
mushroom_log = skill_recipe(Machine.mushroom_log, Skill.foraging, 4, {Material.hardwood: 10, Material.moss: 10})
heavy_tapper = ap_recipe(Machine.heavy_tapper, {Material.hardwood: 30, MetalBar.radioactive: 1})
lightning_rod = skill_recipe(Machine.lightning_rod, Skill.foraging, 6, {MetalBar.iron: 1, MetalBar.quartz: 1, Loot.bat_wing: 5})
ostrich_incubator = ap_recipe(Machine.ostrich_incubator, {Fossil.bone_fragment: 50, Material.hardwood: 50, Currency.cinder_shard: 20})
recycling_machine = skill_recipe(Machine.recycling_machine, Skill.fishing, 4, {Material.wood: 25, Material.stone: 25, MetalBar.iron: 1})
seed_maker = skill_recipe(Machine.seed_maker, Skill.farming, 9, {Material.wood: 25, Material.coal: 10, MetalBar.gold: 1})
slime_egg_press = skill_recipe(Machine.slime_egg_press, Skill.combat, 6, {Material.coal: 25, Mineral.fire_quartz: 1, ArtisanGood.battery_pack: 1})
slime_incubator = skill_recipe(Machine.slime_incubator, Skill.combat, 8, {MetalBar.iridium: 2, Loot.slime: 100})
solar_panel = special_order_recipe(Machine.solar_panel, SpecialOrder.island_ingredients, {MetalBar.quartz: 10, MetalBar.iron: 5, MetalBar.gold: 5})

tapper = skill_recipe(Machine.tapper, Skill.foraging, 4, {Material.wood: 40, MetalBar.copper: 2})

worm_bin = skill_recipe(Machine.worm_bin, Skill.fishing, 4, {Material.hardwood: 25, MetalBar.gold: 1, MetalBar.iron: 1, Material.fiber: 50})
deluxe_worm_bin = skill_recipe(Machine.deluxe_worm_bin, Skill.fishing, 8, {Machine.worm_bin: 1, Material.moss: 30})

tub_o_flowers = festival_shop_recipe(Furniture.tub_o_flowers, LogicRegion.flower_dance, 2000,
                                     {Material.wood: 15, Seed.tulip: 1, Seed.jazz: 1, Seed.poppy: 1, Seed.spangle: 1})
wicked_statue = shop_recipe(Furniture.wicked_statue, Region.sewer, 1000, {Material.stone: 25, Material.coal: 5})
flute_block = cutscene_recipe(Furniture.flute_block, Region.carpenter, NPC.robin, 6, {Material.wood: 10, Ore.copper: 2, Material.fiber: 20})
drum_block = cutscene_recipe(Furniture.drum_block, Region.carpenter, NPC.robin, 6, {Material.stone: 10, Ore.copper: 2, Material.fiber: 20})

chest = starter_recipe(Storage.chest, {Material.wood: 50})
stone_chest = special_order_recipe(Storage.stone_chest, SpecialOrder.robins_resource_rush, {Material.stone: 50})
big_chest = shop_recipe(Storage.big_chest, Region.carpenter, 5000, {Material.wood: 120, MetalBar.copper: 2})
big_stone_chest = shop_recipe(Storage.big_stone_chest, LogicRegion.mines_dwarf_shop, 5000, {Material.stone: 250})

wood_sign = starter_recipe(Sign.wood, {Material.wood: 25})
stone_sign = starter_recipe(Sign.stone, {Material.stone: 25})
dark_sign = friendship_recipe(Sign.dark, NPC.krobus, 3, {Loot.bat_wing: 5, Fossil.bone_fragment: 5})
text_sign = starter_recipe(Sign.text, {Material.wood: 25})

garden_pot = ap_recipe(Craftable.garden_pot, {Material.clay: 1, Material.stone: 10, MetalBar.quartz: 1}, "Greenhouse")
scarecrow = skill_recipe(Craftable.scarecrow, Skill.farming, 1, {Material.wood: 50, Material.coal: 1, Material.fiber: 20})
deluxe_scarecrow = ap_recipe(Craftable.deluxe_scarecrow, {Material.wood: 50, Material.fiber: 40, Ore.iridium: 1})
staircase = skill_recipe(Craftable.staircase, Skill.mining, 2, {Material.stone: 99})
explosive_ammo = skill_recipe(Craftable.explosive_ammo, Skill.combat, 8, {MetalBar.iron: 1, Material.coal: 2})
transmute_fe = skill_recipe(Craftable.transmute_fe, Skill.mining, 4, {MetalBar.copper: 3})
transmute_au = skill_recipe(Craftable.transmute_au, Skill.mining, 7, {MetalBar.iron: 2})
mini_jukebox = cutscene_recipe(Craftable.mini_jukebox, Region.saloon, NPC.gus, 5, {MetalBar.iron: 2, ArtisanGood.battery_pack: 1})
mini_obelisk = special_order_recipe(Craftable.mini_obelisk, SpecialOrder.a_curious_substance, {Material.hardwood: 30, Loot.solar_essence: 20, MetalBar.gold: 3})
farm_computer = special_order_recipe(Craftable.farm_computer, SpecialOrder.aquatic_overpopulation,
                                     {Artifact.dwarf_gadget: 1, ArtisanGood.battery_pack: 1, MetalBar.quartz: 10})
hopper = ap_recipe(Craftable.hopper, {Material.hardwood: 10, MetalBar.iridium: 1, MetalBar.radioactive: 1})

cookout_kit = skill_recipe(Craftable.cookout_kit, Skill.foraging, 3, {Material.wood: 15, Material.fiber: 10, Material.coal: 3})
tent_kit = skill_recipe(Craftable.tent_kit, Skill.foraging, 8, {Material.hardwood: 10, Material.fiber: 25, ArtisanGood.cloth: 1})

statue_of_blessings = mastery_recipe(Statue.blessings, Skill.farming, {Material.sap: 999, Material.fiber: 999, Material.stone: 999})
statue_of_dwarf_king = mastery_recipe(Statue.dwarf_king, Skill.mining, {MetalBar.iridium: 20})
heavy_furnace = mastery_recipe(Machine.heavy_furnace, Skill.mining, {Machine.furnace: 2, MetalBar.iron: 3, Material.stone: 50})
mystic_tree_seed = mastery_recipe(TreeSeed.mystic, Skill.foraging, {TreeSeed.acorn: 5, TreeSeed.maple: 5, TreeSeed.pine: 5, TreeSeed.mahogany: 5})
treasure_totem = mastery_recipe(Consumable.treasure_totem, Skill.foraging, {Material.hardwood: 5, ArtisanGood.mystic_syrup: 1, Material.moss: 10})
challenge_bait = mastery_recipe(Fishing.challenge_bait, Skill.fishing, {Fossil.bone_fragment: 5, Material.moss: 2})
anvil = mastery_recipe(Machine.anvil, Skill.combat, {MetalBar.iron: 50})
mini_forge = mastery_recipe(Machine.mini_forge, Skill.combat, {Forageable.dragon_tooth: 5, MetalBar.iron: 10, MetalBar.gold: 10, MetalBar.iridium: 5})

travel_charm = shop_recipe(ModCraftable.travel_core, Region.adventurer_guild, 250, {Loot.solar_essence: 1, Loot.void_essence: 1}, ModNames.magic)
preservation_chamber = skill_recipe(ModMachine.preservation_chamber, ModSkill.archaeology, 1,
                                    {MetalBar.copper: 1, Material.wood: 15, ArtisanGood.oak_resin: 30},
                                    ModNames.archaeology)
restoration_table = skill_recipe(ModMachine.restoration_table, ModSkill.archaeology, 1, {Material.wood: 15, MetalBar.copper: 1, MetalBar.iron: 1},
                                 ModNames.archaeology)
preservation_chamber_h = skill_recipe(ModMachine.hardwood_preservation_chamber, ModSkill.archaeology, 6, {MetalBar.copper: 1, Material.hardwood: 15,
                                                                                                          ArtisanGood.oak_resin: 30}, ModNames.archaeology)
grinder = skill_recipe(ModMachine.grinder, ModSkill.archaeology, 2, {Artifact.rusty_cog: 10, MetalBar.iron: 5, ArtisanGood.battery_pack: 1},
                       ModNames.archaeology)
ancient_battery = skill_recipe(ModMachine.ancient_battery, ModSkill.archaeology, 7, {Material.stone: 40, MetalBar.copper: 10, MetalBar.iron: 5},
                               ModNames.archaeology)
glass_bazier = skill_recipe(ModCraftable.glass_brazier, ModSkill.archaeology, 4, {Artifact.glass_shards: 10}, ModNames.archaeology)
glass_path = skill_recipe(ModFloor.glass_path, ModSkill.archaeology, 3, {Artifact.glass_shards: 1}, ModNames.archaeology)
glass_fence = skill_recipe(ModCraftable.glass_fence, ModSkill.archaeology, 7, {Artifact.glass_shards: 5}, ModNames.archaeology)
bone_path = skill_recipe(ModFloor.bone_path, ModSkill.archaeology, 4, {Fossil.bone_fragment: 1}, ModNames.archaeology)
rust_path = skill_recipe(ModFloor.rusty_path, ModSkill.archaeology, 2, {ModTrash.rusty_scrap: 2}, ModNames.archaeology)
rusty_brazier = skill_recipe(ModCraftable.rusty_brazier, ModSkill.archaeology, 3, {ModTrash.rusty_scrap: 10, Material.coal: 1, Material.fiber: 1},
                             ModNames.archaeology)
bone_fence = skill_recipe(ModCraftable.bone_fence, ModSkill.archaeology, 8, {Fossil.bone_fragment: 2}, ModNames.archaeology)
water_shifter = skill_recipe(ModCraftable.water_shifter, ModSkill.archaeology, 4, {Material.wood: 40, MetalBar.copper: 4}, ModNames.archaeology)
wooden_display = skill_recipe(ModCraftable.wooden_display, ModSkill.archaeology, 1, {Material.wood: 25}, ModNames.archaeology)
hardwood_display = skill_recipe(ModCraftable.hardwood_display, ModSkill.archaeology, 7, {Material.hardwood: 10}, ModNames.archaeology)
lucky_ring = skill_recipe(Ring.lucky_ring, ModSkill.archaeology, 8, {Artifact.elvish_jewelry: 1, AnimalProduct.rabbit_foot: 5, Mineral.tigerseye: 1},
                          ModNames.archaeology)
volcano_totem = skill_recipe(ModConsumable.volcano_totem, ModSkill.archaeology, 9, {Material.cinder_shard: 5, Artifact.rare_disc: 1, Artifact.dwarf_gadget: 1},
                             ModNames.archaeology)
haste_elixir = shop_recipe(ModEdible.haste_elixir, SVERegion.alesia_shop, 35000, {Loot.void_essence: 35, ModLoot.void_soul: 5, Ingredient.sugar: 1,
                                                                                  Meal.spicy_eel: 1}, ModNames.sve)
hero_elixir = shop_recipe(ModEdible.hero_elixir, SVERegion.isaac_shop, 65000, {ModLoot.void_pebble: 3, ModLoot.void_soul: 5, Ingredient.oil: 1,
                                                                               Loot.slime: 10}, ModNames.sve)
armor_elixir = shop_recipe(ModEdible.armor_elixir, SVERegion.alesia_shop, 50000, {Loot.solar_essence: 30, ModLoot.void_soul: 5, Ingredient.vinegar: 5,
                                                                                  Fossil.bone_fragment: 5}, ModNames.sve)
ginger_tincture = friendship_recipe(ModConsumable.ginger_tincture, ModNPC.goblin, 4, {DistantLandsForageable.brown_amanita: 1, Forageable.ginger: 5,
                                                                                      Material.cinder_shard: 1, DistantLandsForageable.swamp_herb: 1},
                                    ModNames.distant_lands)

neanderthal_skeleton = shop_recipe(ModCraftable.neanderthal_skeleton, LogicRegion.mines_dwarf_shop, 5000,
                                   {ModFossil.neanderthal_skull: 1, ModFossil.neanderthal_ribs: 1, ModFossil.neanderthal_pelvis: 1,
                                    ModFossil.neanderthal_limb_bones: 1,
                                    MetalBar.iron: 5, Material.hardwood: 10}, ModNames.boarding_house)
pterodactyl_skeleton_l = shop_recipe(ModCraftable.pterodactyl_skeleton_l, LogicRegion.mines_dwarf_shop, 5000,
                                     {ModFossil.pterodactyl_phalange: 1, ModFossil.pterodactyl_skull: 1, ModFossil.pterodactyl_l_wing_bone: 1,
                                      MetalBar.iron: 10, Material.hardwood: 15}, ModNames.boarding_house)
pterodactyl_skeleton_m = shop_recipe(ModCraftable.pterodactyl_skeleton_m, LogicRegion.mines_dwarf_shop, 5000,
                                     {ModFossil.pterodactyl_phalange: 1, ModFossil.pterodactyl_vertebra: 1, ModFossil.pterodactyl_ribs: 1,
                                      MetalBar.iron: 10, Material.hardwood: 15}, ModNames.boarding_house)
pterodactyl_skeleton_r = shop_recipe(ModCraftable.pterodactyl_skeleton_r, LogicRegion.mines_dwarf_shop, 5000,
                                     {ModFossil.pterodactyl_phalange: 1, ModFossil.pterodactyl_claw: 1, ModFossil.pterodactyl_r_wing_bone: 1,
                                      MetalBar.iron: 10, Material.hardwood: 15}, ModNames.boarding_house)
trex_skeleton_l = shop_recipe(ModCraftable.trex_skeleton_l, LogicRegion.mines_dwarf_shop, 5000,
                              {ModFossil.dinosaur_vertebra: 1, ModFossil.dinosaur_tooth: 1, ModFossil.dinosaur_skull: 1,
                               MetalBar.iron: 10, Material.hardwood: 15}, ModNames.boarding_house)
trex_skeleton_m = shop_recipe(ModCraftable.trex_skeleton_m, LogicRegion.mines_dwarf_shop, 5000,
                              {ModFossil.dinosaur_vertebra: 1, ModFossil.dinosaur_ribs: 1, ModFossil.dinosaur_claw: 1,
                               MetalBar.iron: 10, Material.hardwood: 15}, ModNames.boarding_house)
trex_skeleton_r = shop_recipe(ModCraftable.trex_skeleton_r, LogicRegion.mines_dwarf_shop, 5000,
                              {ModFossil.dinosaur_vertebra: 1, ModFossil.dinosaur_femur: 1, ModFossil.dinosaur_pelvis: 1,
                               MetalBar.iron: 10, Material.hardwood: 15}, ModNames.boarding_house)

bouquet = skill_recipe(Gift.bouquet, ModSkill.socializing, 3, {Flower.tulip: 3}, ModNames.socializing_skill)
trash_bin = skill_recipe(ModMachine.trash_bin, ModSkill.binning, 2, {Material.stone: 30, MetalBar.iron: 2}, ModNames.binning_skill)
composter = skill_recipe(ModMachine.composter, ModSkill.binning, 4, {Material.wood: 70, Material.sap: 20, Material.fiber: 30}, ModNames.binning_skill)
recycling_bin = skill_recipe(ModMachine.recycling_bin, ModSkill.binning, 7, {MetalBar.iron: 3, Material.fiber: 10, MetalBar.gold: 2}, ModNames.binning_skill)
advanced_recycling_machine = skill_recipe(ModMachine.advanced_recycling_machine, ModSkill.binning, 9,
                                          {MetalBar.iridium: 5, ArtisanGood.battery_pack: 2, MetalBar.quartz: 10}, ModNames.binning_skill)

coppper_slot_machine = skill_recipe(ModMachine.copper_slot_machine, ModSkill.luck, 2, {MetalBar.copper: 15, Material.stone: 1, Material.wood: 1,
                                                                                       Material.fiber: 1, Material.sap: 1, Loot.slime: 1,
                                                                                       Forageable.salmonberry: 1, Material.clay: 1, Trash.joja_cola: 1}, ModNames.luck_skill)

gold_slot_machine = skill_recipe(ModMachine.gold_slot_machine, ModSkill.luck, 4, {MetalBar.gold: 15, ModMachine.copper_slot_machine: 1}, ModNames.luck_skill)
iridium_slot_machine = skill_recipe(ModMachine.iridium_slot_machine, ModSkill.luck, 4, {MetalBar.iridium: 15, ModMachine.gold_slot_machine: 1}, ModNames.luck_skill)
radioactive_slot_machine = skill_recipe(ModMachine.radioactive_slot_machine, ModSkill.luck, 4, {MetalBar.radioactive: 15, ModMachine.iridium_slot_machine: 1}, ModNames.luck_skill)

all_crafting_recipes_by_name = {recipe.item: recipe for recipe in all_crafting_recipes}
=======
from typing import Dict, List, Optional

from .recipe_source import RecipeSource, StarterSource, QueenOfSauceSource, ShopSource, SkillSource, FriendshipSource, ShopTradeSource, CutsceneSource, \
    ArchipelagoSource, LogicSource, SpecialOrderSource, FestivalShopSource, QuestSource, MasterySource, SkillCraftsanitySource
from ..mods.mod_data import ModNames
from ..strings.animal_product_names import AnimalProduct
from ..strings.artisan_good_names import ArtisanGood
from ..strings.craftable_names import Bomb, Fence, Sprinkler, WildSeeds, Floor, Fishing, Ring, Consumable, Edible, Lighting, Storage, Furniture, Sign, \
    Craftable, \
    ModEdible, ModCraftable, ModMachine, ModFloor, ModConsumable, Statue
from ..strings.crop_names import Fruit, Vegetable
from ..strings.currency_names import Currency
from ..strings.fertilizer_names import Fertilizer, RetainingSoil, SpeedGro
from ..strings.fish_names import Fish, WaterItem, ModTrash, Trash
from ..strings.flower_names import Flower
from ..strings.food_names import Meal
from ..strings.forageable_names import Forageable, DistantLandsForageable, Mushroom
from ..strings.gift_names import Gift
from ..strings.ingredient_names import Ingredient
from ..strings.machine_names import Machine
from ..strings.material_names import Material
from ..strings.metal_names import Ore, MetalBar, Fossil, Artifact, Mineral, ModFossil
from ..strings.monster_drop_names import Loot, ModLoot
from ..strings.quest_names import Quest
from ..strings.region_names import Region, SVERegion, LogicRegion
from ..strings.seed_names import Seed, TreeSeed
from ..strings.skill_names import Skill, ModSkill
from ..strings.special_order_names import SpecialOrder
from ..strings.villager_names import NPC, ModNPC


class CraftingRecipe:
    item: str
    ingredients: Dict[str, int]
    source: RecipeSource
    mod_name: Optional[str]

    def __init__(self, item: str, ingredients: Dict[str, int], source: RecipeSource, mod_name: Optional[str] = None):
        self.item = item
        self.ingredients = ingredients
        self.source = source
        self.mod_name = mod_name

    def __repr__(self):
        return f"{self.item} (Source: {self.source} |" \
               f" Ingredients: {self.ingredients})"


all_crafting_recipes: List[CraftingRecipe] = []


def friendship_recipe(name: str, friend: str, hearts: int, ingredients: Dict[str, int], mod_name: Optional[str] = None) -> CraftingRecipe:
    source = FriendshipSource(friend, hearts)
    return create_recipe(name, ingredients, source, mod_name)


def cutscene_recipe(name: str, region: str, friend: str, hearts: int, ingredients: Dict[str, int]) -> CraftingRecipe:
    source = CutsceneSource(region, friend, hearts)
    return create_recipe(name, ingredients, source)


def skill_recipe(name: str, skill: str, level: int, ingredients: Dict[str, int], mod_name: Optional[str] = None) -> CraftingRecipe:
    source = SkillSource(skill, level)
    return create_recipe(name, ingredients, source, mod_name)


def skill_craftsanity_recipe(name: str, skill: str, level: int, ingredients: Dict[str, int], mod_name: Optional[str] = None) -> CraftingRecipe:
    source = SkillCraftsanitySource(skill, level)
    return create_recipe(name, ingredients, source, mod_name)


def mastery_recipe(name: str, skill: str, ingredients: Dict[str, int], mod_name: Optional[str] = None) -> CraftingRecipe:
    source = MasterySource(skill)
    return create_recipe(name, ingredients, source, mod_name)


def shop_recipe(name: str, region: str, price: int, ingredients: Dict[str, int], mod_name: Optional[str] = None) -> CraftingRecipe:
    source = ShopSource(region, price)
    return create_recipe(name, ingredients, source, mod_name)


def festival_shop_recipe(name: str, region: str, price: int, ingredients: Dict[str, int]) -> CraftingRecipe:
    source = FestivalShopSource(region, price)
    return create_recipe(name, ingredients, source)


def shop_trade_recipe(name: str, region: str, currency: str, price: int, ingredients: Dict[str, int]) -> CraftingRecipe:
    source = ShopTradeSource(region, currency, price)
    return create_recipe(name, ingredients, source)


def queen_of_sauce_recipe(name: str, year: int, season: str, day: int, ingredients: Dict[str, int]) -> CraftingRecipe:
    source = QueenOfSauceSource(year, season, day)
    return create_recipe(name, ingredients, source)


def quest_recipe(name: str, quest: str, ingredients: Dict[str, int]) -> CraftingRecipe:
    source = QuestSource(quest)
    return create_recipe(name, ingredients, source)


def special_order_recipe(name: str, special_order: str, ingredients: Dict[str, int]) -> CraftingRecipe:
    source = SpecialOrderSource(special_order)
    return create_recipe(name, ingredients, source)


def starter_recipe(name: str, ingredients: Dict[str, int]) -> CraftingRecipe:
    source = StarterSource()
    return create_recipe(name, ingredients, source)


def ap_recipe(name: str, ingredients: Dict[str, int], ap_item: str = None) -> CraftingRecipe:
    if ap_item is None:
        ap_item = f"{name} Recipe"
    source = ArchipelagoSource(ap_item)
    return create_recipe(name, ingredients, source)


def cellar_recipe(name: str, ingredients: Dict[str, int]) -> CraftingRecipe:
    source = LogicSource("Cellar")
    return create_recipe(name, ingredients, source)


def create_recipe(name: str, ingredients: Dict[str, int], source: RecipeSource, mod_name: Optional[str] = None) -> CraftingRecipe:
    recipe = CraftingRecipe(name, ingredients, source, mod_name)
    all_crafting_recipes.append(recipe)
    return recipe


cherry_bomb = skill_recipe(Bomb.cherry_bomb, Skill.mining, 1, {Ore.copper: 4, Material.coal: 1})
bomb = skill_recipe(Bomb.bomb, Skill.mining, 6, {Ore.iron: 4, Material.coal: 1})
mega_bomb = skill_recipe(Bomb.mega_bomb, Skill.mining, 8, {Ore.gold: 4, Loot.solar_essence: 1, Loot.void_essence: 1})

gate = starter_recipe(Fence.gate, {Material.wood: 10})
wood_fence = starter_recipe(Fence.wood, {Material.wood: 2})
stone_fence = skill_recipe(Fence.stone, Skill.farming, 2, {Material.stone: 2})
iron_fence = skill_recipe(Fence.iron, Skill.farming, 4, {MetalBar.iron: 2})
hardwood_fence = skill_recipe(Fence.hardwood, Skill.farming, 6, {Material.hardwood: 2})

sprinkler = skill_recipe(Sprinkler.basic, Skill.farming, 2, {MetalBar.copper: 1, MetalBar.iron: 1})
quality_sprinkler = skill_recipe(Sprinkler.quality, Skill.farming, 6, {MetalBar.iron: 1, MetalBar.gold: 1, MetalBar.quartz: 1})
iridium_sprinkler = skill_recipe(Sprinkler.iridium, Skill.farming, 9, {MetalBar.gold: 1, MetalBar.iridium: 1, ArtisanGood.battery_pack: 1})

bee_house = skill_recipe(Machine.bee_house, Skill.farming, 3, {Material.wood: 40, Material.coal: 8, MetalBar.iron: 1, ArtisanGood.maple_syrup: 1})
cask = cellar_recipe(Machine.cask, {Material.wood: 40, Material.hardwood: 1})
cheese_press = skill_recipe(Machine.cheese_press, Skill.farming, 6, {Material.wood: 45, Material.stone: 45, Material.hardwood: 10, MetalBar.copper: 1})
keg = skill_recipe(Machine.keg, Skill.farming, 8, {Material.wood: 30, MetalBar.copper: 1, MetalBar.iron: 1, ArtisanGood.oak_resin: 1})
loom = skill_recipe(Machine.loom, Skill.farming, 7, {Material.wood: 60, Material.fiber: 30, ArtisanGood.pine_tar: 1})
mayonnaise_machine = skill_recipe(Machine.mayonnaise_machine, Skill.farming, 2,
                                  {Material.wood: 15, Material.stone: 15, Mineral.earth_crystal: 10, MetalBar.copper: 1})
oil_maker = skill_recipe(Machine.oil_maker, Skill.farming, 8, {Loot.slime: 50, Material.hardwood: 20, MetalBar.gold: 1})
preserves_jar = skill_recipe(Machine.preserves_jar, Skill.farming, 4, {Material.wood: 50, Material.stone: 40, Material.coal: 8})
fish_smoker = shop_recipe(Machine.fish_smoker, Region.fish_shop, 10000,
                          {Material.hardwood: 10, WaterItem.sea_jelly: 1, WaterItem.river_jelly: 1, WaterItem.cave_jelly: 1})
dehydrator = shop_recipe(Machine.dehydrator, Region.pierre_store, 10000, {Material.wood: 30, Material.clay: 2, Mineral.fire_quartz: 1})

basic_fertilizer = skill_recipe(Fertilizer.basic, Skill.farming, 1, {Material.sap: 2})

quality_fertilizer = skill_recipe(Fertilizer.quality, Skill.farming, 9, {Material.sap: 4, Fish.any: 1})
deluxe_fertilizer = ap_recipe(Fertilizer.deluxe, {MetalBar.iridium: 1, Material.sap: 40})

basic_speed_gro = skill_recipe(SpeedGro.basic, Skill.farming, 3, {ArtisanGood.pine_tar: 1, Material.moss: 5})
deluxe_speed_gro = skill_recipe(SpeedGro.deluxe, Skill.farming, 8, {ArtisanGood.oak_resin: 1, Fossil.bone_fragment: 5})
hyper_speed_gro = ap_recipe(SpeedGro.hyper, {Ore.radioactive: 1, Fossil.bone_fragment: 3, Loot.solar_essence: 1})
basic_retaining_soil = skill_recipe(RetainingSoil.basic, Skill.farming, 4, {Material.stone: 2})
quality_retaining_soil = skill_recipe(RetainingSoil.quality, Skill.farming, 7, {Material.stone: 3, Material.clay: 1})
deluxe_retaining_soil = shop_trade_recipe(RetainingSoil.deluxe, Region.island_trader, Currency.cinder_shard, 50,
                                          {Material.stone: 5, Material.fiber: 3, Material.clay: 1})
tree_fertilizer = skill_recipe(Fertilizer.tree, Skill.foraging, 7, {Material.fiber: 5, Material.stone: 5})

spring_seeds = skill_recipe(WildSeeds.spring, Skill.foraging, 1,
                            {Forageable.wild_horseradish: 1, Forageable.daffodil: 1, Forageable.leek: 1, Forageable.dandelion: 1})
summer_seeds = skill_recipe(WildSeeds.summer, Skill.foraging, 4, {Forageable.spice_berry: 1, Fruit.grape: 1, Forageable.sweet_pea: 1})
fall_seeds = skill_recipe(WildSeeds.fall, Skill.foraging, 6, {Mushroom.common: 1, Forageable.wild_plum: 1, Forageable.hazelnut: 1, Forageable.blackberry: 1})
winter_seeds = skill_recipe(WildSeeds.winter, Skill.foraging, 7,
                            {Forageable.winter_root: 1, Forageable.crystal_fruit: 1, Forageable.snow_yam: 1, Forageable.crocus: 1})
ancient_seeds = ap_recipe(WildSeeds.ancient, {Artifact.ancient_seed: 1})
grass_starter = shop_recipe(WildSeeds.grass_starter, Region.pierre_store, 1000, {Material.fiber: 10})
blue_grass_starter = ap_recipe(WildSeeds.blue_grass_starter, {Material.fiber: 25, Material.moss: 10, ArtisanGood.mystic_syrup: 1})
for wild_seeds in [WildSeeds.spring, WildSeeds.summer, WildSeeds.fall, WildSeeds.winter]:
    tea_sapling = cutscene_recipe(WildSeeds.tea_sapling, Region.sunroom, NPC.caroline, 2, {wild_seeds: 2, Material.fiber: 5, Material.wood: 5})
fiber_seeds = special_order_recipe(WildSeeds.fiber, SpecialOrder.community_cleanup, {Seed.mixed: 1, Material.sap: 5, Material.clay: 1})

wood_floor = shop_recipe(Floor.wood, Region.carpenter, 100, {Material.wood: 1})
rustic_floor = shop_recipe(Floor.rustic, Region.carpenter, 200, {Material.wood: 1})
straw_floor = shop_recipe(Floor.straw, Region.carpenter, 200, {Material.wood: 1, Material.fiber: 1})
weathered_floor = shop_recipe(Floor.weathered, LogicRegion.mines_dwarf_shop, 500, {Material.wood: 1})
crystal_floor = shop_recipe(Floor.crystal, Region.sewer, 500, {MetalBar.quartz: 1})
stone_floor = shop_recipe(Floor.stone, Region.carpenter, 100, {Material.stone: 1})
stone_walkway_floor = shop_recipe(Floor.stone_walkway, Region.carpenter, 200, {Material.stone: 1})
brick_floor = shop_recipe(Floor.brick, Region.carpenter, 500, {Material.clay: 2, Material.stone: 5})
wood_path = starter_recipe(Floor.wood_path, {Material.wood: 1})
gravel_path = starter_recipe(Floor.gravel_path, {Material.stone: 1})
cobblestone_path = starter_recipe(Floor.cobblestone_path, {Material.stone: 1})
stepping_stone_path = shop_recipe(Floor.stepping_stone_path, Region.carpenter, 100, {Material.stone: 1})
crystal_path = shop_recipe(Floor.crystal_path, Region.carpenter, 200, {MetalBar.quartz: 1})

spinner = skill_recipe(Fishing.spinner, Skill.fishing, 6, {MetalBar.iron: 2})
trap_bobber = skill_recipe(Fishing.trap_bobber, Skill.fishing, 6, {MetalBar.copper: 1, Material.sap: 10})
sonar_bobber = skill_recipe(Fishing.sonar_bobber, Skill.fishing, 6, {MetalBar.iron: 1, MetalBar.quartz: 2})
cork_bobber = skill_recipe(Fishing.cork_bobber, Skill.fishing, 7, {Material.wood: 10, Material.hardwood: 5, Loot.slime: 10})
quality_bobber = special_order_recipe(Fishing.quality_bobber, SpecialOrder.juicy_bugs_wanted, {MetalBar.copper: 1, Material.sap: 20, Loot.solar_essence: 5})
treasure_hunter = skill_recipe(Fishing.treasure_hunter, Skill.fishing, 7, {MetalBar.gold: 2})
dressed_spinner = skill_recipe(Fishing.dressed_spinner, Skill.fishing, 8, {MetalBar.iron: 2, ArtisanGood.cloth: 1})
barbed_hook = skill_recipe(Fishing.barbed_hook, Skill.fishing, 8, {MetalBar.copper: 1, MetalBar.iron: 1, MetalBar.gold: 1})
magnet = skill_recipe(Fishing.magnet, Skill.fishing, 9, {MetalBar.iron: 1})
bait = skill_recipe(Fishing.bait, Skill.fishing, 2, {Loot.bug_meat: 1})
deluxe_bait = skill_recipe(Fishing.deluxe_bait, Skill.fishing, 4, {Fishing.bait: 5, Material.moss: 2})
wild_bait = cutscene_recipe(Fishing.wild_bait, Region.tent, NPC.linus, 4, {Material.fiber: 10, Loot.bug_meat: 5, Loot.slime: 5})
magic_bait = ap_recipe(Fishing.magic_bait, {Ore.radioactive: 1, Loot.bug_meat: 3})
crab_pot = skill_recipe(Machine.crab_pot, Skill.fishing, 3, {Material.wood: 40, MetalBar.iron: 3})

sturdy_ring = skill_recipe(Ring.sturdy_ring, Skill.combat, 1, {MetalBar.copper: 2, Loot.bug_meat: 25, Loot.slime: 25})
warrior_ring = skill_recipe(Ring.warrior_ring, Skill.combat, 4, {MetalBar.iron: 10, Material.coal: 25, Mineral.frozen_tear: 10})
ring_of_yoba = skill_recipe(Ring.ring_of_yoba, Skill.combat, 7, {MetalBar.gold: 5, MetalBar.iron: 5, Mineral.diamond: 1})
thorns_ring = skill_recipe(Ring.thorns_ring, Skill.combat, 7, {Fossil.bone_fragment: 50, Material.stone: 50, MetalBar.gold: 1})
glowstone_ring = skill_recipe(Ring.glowstone_ring, Skill.mining, 4, {Loot.solar_essence: 5, MetalBar.iron: 5})
iridium_band = skill_recipe(Ring.iridium_band, Skill.combat, 9, {MetalBar.iridium: 5, Loot.solar_essence: 50, Loot.void_essence: 50})
wedding_ring = shop_recipe(Ring.wedding_ring, LogicRegion.traveling_cart, 500, {MetalBar.iridium: 5, Mineral.prismatic_shard: 1})

field_snack = skill_recipe(Edible.field_snack, Skill.foraging, 1, {TreeSeed.acorn: 1, TreeSeed.maple: 1, TreeSeed.pine: 1})
bug_steak = skill_recipe(Edible.bug_steak, Skill.combat, 1, {Loot.bug_meat: 10})
life_elixir = skill_recipe(Edible.life_elixir, Skill.combat, 2, {Mushroom.red: 1, Mushroom.purple: 1, Mushroom.morel: 1, Mushroom.chanterelle: 1})
oil_of_garlic = skill_recipe(Edible.oil_of_garlic, Skill.combat, 6, {Vegetable.garlic: 10, Ingredient.oil: 1})

monster_musk = special_order_recipe(Consumable.monster_musk, SpecialOrder.prismatic_jelly, {Loot.bat_wing: 30, Loot.slime: 30})
fairy_dust = quest_recipe(Consumable.fairy_dust, Quest.the_pirates_wife, {Mineral.diamond: 1, Flower.fairy_rose: 1})
warp_totem_beach = skill_recipe(Consumable.warp_totem_beach, Skill.foraging, 6, {Material.hardwood: 1, WaterItem.coral: 2, Material.fiber: 10})
warp_totem_mountains = skill_recipe(Consumable.warp_totem_mountains, Skill.foraging, 7, {Material.hardwood: 1, MetalBar.iron: 1, Material.stone: 25})
warp_totem_farm = skill_recipe(Consumable.warp_totem_farm, Skill.foraging, 8, {Material.hardwood: 1, ArtisanGood.honey: 1, Material.fiber: 20})
warp_totem_desert = shop_trade_recipe(Consumable.warp_totem_desert, Region.desert, MetalBar.iridium, 10,
                                      {Material.hardwood: 2, Forageable.coconut: 1, Ore.iridium: 4})
warp_totem_island = shop_recipe(Consumable.warp_totem_island, Region.volcano_dwarf_shop, 10000,
                                {Material.hardwood: 5, Forageable.dragon_tooth: 1, Forageable.ginger: 1})
rain_totem = skill_recipe(Consumable.rain_totem, Skill.foraging, 9, {Material.hardwood: 1, ArtisanGood.truffle_oil: 1, ArtisanGood.pine_tar: 5})

torch = starter_recipe(Lighting.torch, {Material.wood: 1, Material.sap: 2})
campfire = starter_recipe(Lighting.campfire, {Material.stone: 10, Material.wood: 10, Material.fiber: 10})
wooden_brazier = shop_recipe(Lighting.wooden_brazier, Region.carpenter, 250, {Material.wood: 10, Material.coal: 1, Material.fiber: 5})
stone_brazier = shop_recipe(Lighting.stone_brazier, Region.carpenter, 400, {Material.stone: 10, Material.coal: 1, Material.fiber: 5})
gold_brazier = shop_recipe(Lighting.gold_brazier, Region.carpenter, 1000, {MetalBar.gold: 1, Material.coal: 1, Material.fiber: 5})
carved_brazier = shop_recipe(Lighting.carved_brazier, Region.carpenter, 2000, {Material.hardwood: 10, Material.coal: 1})
stump_brazier = shop_recipe(Lighting.stump_brazier, Region.carpenter, 800, {Material.hardwood: 5, Material.coal: 1})
barrel_brazier = shop_recipe(Lighting.barrel_brazier, Region.carpenter, 800, {Material.wood: 50, Loot.solar_essence: 1, Material.coal: 1})
skull_brazier = shop_recipe(Lighting.skull_brazier, Region.carpenter, 3000, {Fossil.bone_fragment: 10})
marble_brazier = shop_recipe(Lighting.marble_brazier, Region.carpenter, 5000, {Mineral.marble: 1, Mineral.aquamarine: 1, Material.stone: 100})
wood_lamp_post = shop_recipe(Lighting.wood_lamp_post, Region.carpenter, 500, {Material.wood: 50, ArtisanGood.battery_pack: 1})
iron_lamp_post = shop_recipe(Lighting.iron_lamp_post, Region.carpenter, 1000, {MetalBar.iron: 1, ArtisanGood.battery_pack: 1})
jack_o_lantern = festival_shop_recipe(Lighting.jack_o_lantern, LogicRegion.spirit_eve, 2000, {Vegetable.pumpkin: 1, Lighting.torch: 1})

bone_mill = special_order_recipe(Machine.bone_mill, SpecialOrder.fragments_of_the_past, {Fossil.bone_fragment: 10, Material.clay: 3, Material.stone: 20})
bait_maker = skill_recipe(Machine.bait_maker, Skill.fishing, 6, {MetalBar.iron: 3, WaterItem.coral: 3, WaterItem.sea_urchin: 1})

charcoal_kiln = skill_recipe(Machine.charcoal_kiln, Skill.foraging, 2, {Material.wood: 20, MetalBar.copper: 2})

crystalarium = skill_recipe(Machine.crystalarium, Skill.mining, 9, {Material.stone: 99, MetalBar.gold: 5, MetalBar.iridium: 2, ArtisanGood.battery_pack: 1})
# In-Game, the Furnace recipe is completely unique. It is the only recipe that is obtained in a cutscene after doing a skill-related action.
# So it has a custom source that needs both the craftsanity item from AP and the skill, if craftsanity is enabled.
furnace = skill_craftsanity_recipe(Machine.furnace, Skill.mining, 1, {Ore.copper: 20, Material.stone: 25})
geode_crusher = special_order_recipe(Machine.geode_crusher, SpecialOrder.cave_patrol, {MetalBar.gold: 2, Material.stone: 50, Mineral.diamond: 1})
mushroom_log = skill_recipe(Machine.mushroom_log, Skill.foraging, 4, {Material.hardwood: 10, Material.moss: 10})
heavy_tapper = ap_recipe(Machine.heavy_tapper, {Material.hardwood: 30, MetalBar.radioactive: 1})
lightning_rod = skill_recipe(Machine.lightning_rod, Skill.foraging, 6, {MetalBar.iron: 1, MetalBar.quartz: 1, Loot.bat_wing: 5})
ostrich_incubator = ap_recipe(Machine.ostrich_incubator, {Fossil.bone_fragment: 50, Material.hardwood: 50, Currency.cinder_shard: 20})
recycling_machine = skill_recipe(Machine.recycling_machine, Skill.fishing, 4, {Material.wood: 25, Material.stone: 25, MetalBar.iron: 1})
seed_maker = skill_recipe(Machine.seed_maker, Skill.farming, 9, {Material.wood: 25, Material.coal: 10, MetalBar.gold: 1})
slime_egg_press = skill_recipe(Machine.slime_egg_press, Skill.combat, 6, {Material.coal: 25, Mineral.fire_quartz: 1, ArtisanGood.battery_pack: 1})
slime_incubator = skill_recipe(Machine.slime_incubator, Skill.combat, 8, {MetalBar.iridium: 2, Loot.slime: 100})
solar_panel = special_order_recipe(Machine.solar_panel, SpecialOrder.island_ingredients, {MetalBar.quartz: 10, MetalBar.iron: 5, MetalBar.gold: 5})

tapper = skill_recipe(Machine.tapper, Skill.foraging, 4, {Material.wood: 40, MetalBar.copper: 2})

worm_bin = skill_recipe(Machine.worm_bin, Skill.fishing, 4, {Material.hardwood: 25, MetalBar.gold: 1, MetalBar.iron: 1, Material.fiber: 50})
deluxe_worm_bin = skill_recipe(Machine.deluxe_worm_bin, Skill.fishing, 8, {Machine.worm_bin: 1, Material.moss: 30})

tub_o_flowers = festival_shop_recipe(Furniture.tub_o_flowers, LogicRegion.flower_dance, 2000,
                                     {Material.wood: 15, Seed.tulip: 1, Seed.jazz: 1, Seed.poppy: 1, Seed.spangle: 1})
wicked_statue = shop_recipe(Furniture.wicked_statue, Region.sewer, 1000, {Material.stone: 25, Material.coal: 5})
flute_block = cutscene_recipe(Furniture.flute_block, Region.carpenter, NPC.robin, 6, {Material.wood: 10, Ore.copper: 2, Material.fiber: 20})
drum_block = cutscene_recipe(Furniture.drum_block, Region.carpenter, NPC.robin, 6, {Material.stone: 10, Ore.copper: 2, Material.fiber: 20})

chest = starter_recipe(Storage.chest, {Material.wood: 50})
stone_chest = special_order_recipe(Storage.stone_chest, SpecialOrder.robins_resource_rush, {Material.stone: 50})
big_chest = shop_recipe(Storage.big_chest, Region.carpenter, 5000, {Material.wood: 120, MetalBar.copper: 2})
big_stone_chest = shop_recipe(Storage.big_stone_chest, LogicRegion.mines_dwarf_shop, 5000, {Material.stone: 250})

wood_sign = starter_recipe(Sign.wood, {Material.wood: 25})
stone_sign = starter_recipe(Sign.stone, {Material.stone: 25})
dark_sign = friendship_recipe(Sign.dark, NPC.krobus, 3, {Loot.bat_wing: 5, Fossil.bone_fragment: 5})
text_sign = starter_recipe(Sign.text, {Material.wood: 25})

garden_pot = ap_recipe(Craftable.garden_pot, {Material.clay: 1, Material.stone: 10, MetalBar.quartz: 1}, "Greenhouse")
scarecrow = skill_recipe(Craftable.scarecrow, Skill.farming, 1, {Material.wood: 50, Material.coal: 1, Material.fiber: 20})
deluxe_scarecrow = ap_recipe(Craftable.deluxe_scarecrow, {Material.wood: 50, Material.fiber: 40, Ore.iridium: 1})
staircase = skill_recipe(Craftable.staircase, Skill.mining, 2, {Material.stone: 99})
explosive_ammo = skill_recipe(Craftable.explosive_ammo, Skill.combat, 8, {MetalBar.iron: 1, Material.coal: 2})
transmute_fe = skill_recipe(Craftable.transmute_fe, Skill.mining, 4, {MetalBar.copper: 3})
transmute_au = skill_recipe(Craftable.transmute_au, Skill.mining, 7, {MetalBar.iron: 2})
mini_jukebox = cutscene_recipe(Craftable.mini_jukebox, Region.saloon, NPC.gus, 5, {MetalBar.iron: 2, ArtisanGood.battery_pack: 1})
mini_obelisk = special_order_recipe(Craftable.mini_obelisk, SpecialOrder.a_curious_substance, {Material.hardwood: 30, Loot.solar_essence: 20, MetalBar.gold: 3})
farm_computer = special_order_recipe(Craftable.farm_computer, SpecialOrder.aquatic_overpopulation,
                                     {Artifact.dwarf_gadget: 1, ArtisanGood.battery_pack: 1, MetalBar.quartz: 10})
hopper = ap_recipe(Craftable.hopper, {Material.hardwood: 10, MetalBar.iridium: 1, MetalBar.radioactive: 1})

cookout_kit = skill_recipe(Craftable.cookout_kit, Skill.foraging, 3, {Material.wood: 15, Material.fiber: 10, Material.coal: 3})
tent_kit = skill_recipe(Craftable.tent_kit, Skill.foraging, 8, {Material.hardwood: 10, Material.fiber: 25, ArtisanGood.cloth: 1})

statue_of_blessings = mastery_recipe(Statue.blessings, Skill.farming, {Material.sap: 999, Material.fiber: 999, Material.stone: 999, Material.moss: 333})
statue_of_dwarf_king = mastery_recipe(Statue.dwarf_king, Skill.mining, {MetalBar.iridium: 20})
heavy_furnace = mastery_recipe(Machine.heavy_furnace, Skill.mining, {Machine.furnace: 2, MetalBar.iron: 3, Material.stone: 50})
mystic_tree_seed = mastery_recipe(TreeSeed.mystic, Skill.foraging, {TreeSeed.acorn: 5, TreeSeed.maple: 5, TreeSeed.pine: 5, TreeSeed.mahogany: 5})
treasure_totem = mastery_recipe(Consumable.treasure_totem, Skill.foraging, {Material.hardwood: 5, ArtisanGood.mystic_syrup: 1, Material.moss: 10})
challenge_bait = mastery_recipe(Fishing.challenge_bait, Skill.fishing, {Fossil.bone_fragment: 5, Material.moss: 2})
anvil = mastery_recipe(Machine.anvil, Skill.combat, {MetalBar.iron: 50})
mini_forge = mastery_recipe(Machine.mini_forge, Skill.combat, {Forageable.dragon_tooth: 5, MetalBar.iron: 10, MetalBar.gold: 10, MetalBar.iridium: 5})

travel_charm = shop_recipe(ModCraftable.travel_core, Region.adventurer_guild, 250, {Loot.solar_essence: 1, Loot.void_essence: 1}, ModNames.magic)
preservation_chamber = skill_recipe(ModMachine.preservation_chamber, ModSkill.archaeology, 1,
                                    {MetalBar.copper: 1, Material.wood: 15, ArtisanGood.oak_resin: 30},
                                    ModNames.archaeology)
restoration_table = skill_recipe(ModMachine.restoration_table, ModSkill.archaeology, 1, {Material.wood: 15, MetalBar.copper: 1, MetalBar.iron: 1},
                                 ModNames.archaeology)
preservation_chamber_h = skill_recipe(ModMachine.hardwood_preservation_chamber, ModSkill.archaeology, 6, {MetalBar.copper: 1, Material.hardwood: 15,
                                                                                                          ArtisanGood.oak_resin: 30}, ModNames.archaeology)
grinder = skill_recipe(ModMachine.grinder, ModSkill.archaeology, 2, {Artifact.rusty_cog: 10, MetalBar.iron: 5, ArtisanGood.battery_pack: 1},
                       ModNames.archaeology)
ancient_battery = skill_recipe(ModMachine.ancient_battery, ModSkill.archaeology, 7, {Material.stone: 40, MetalBar.copper: 10, MetalBar.iron: 5},
                               ModNames.archaeology)
glass_bazier = skill_recipe(ModCraftable.glass_brazier, ModSkill.archaeology, 4, {Artifact.glass_shards: 10}, ModNames.archaeology)
glass_path = skill_recipe(ModFloor.glass_path, ModSkill.archaeology, 3, {Artifact.glass_shards: 1}, ModNames.archaeology)
glass_fence = skill_recipe(ModCraftable.glass_fence, ModSkill.archaeology, 7, {Artifact.glass_shards: 5}, ModNames.archaeology)
bone_path = skill_recipe(ModFloor.bone_path, ModSkill.archaeology, 4, {Fossil.bone_fragment: 1}, ModNames.archaeology)
rust_path = skill_recipe(ModFloor.rusty_path, ModSkill.archaeology, 2, {ModTrash.rusty_scrap: 2}, ModNames.archaeology)
rusty_brazier = skill_recipe(ModCraftable.rusty_brazier, ModSkill.archaeology, 3, {ModTrash.rusty_scrap: 10, Material.coal: 1, Material.fiber: 1},
                             ModNames.archaeology)
bone_fence = skill_recipe(ModCraftable.bone_fence, ModSkill.archaeology, 8, {Fossil.bone_fragment: 2}, ModNames.archaeology)
water_shifter = skill_recipe(ModCraftable.water_shifter, ModSkill.archaeology, 4, {Material.wood: 40, MetalBar.copper: 4}, ModNames.archaeology)
wooden_display = skill_recipe(ModCraftable.wooden_display, ModSkill.archaeology, 1, {Material.wood: 25}, ModNames.archaeology)
hardwood_display = skill_recipe(ModCraftable.hardwood_display, ModSkill.archaeology, 7, {Material.hardwood: 10}, ModNames.archaeology)
lucky_ring = skill_recipe(Ring.lucky_ring, ModSkill.archaeology, 8, {Artifact.elvish_jewelry: 1, AnimalProduct.rabbit_foot: 5, Mineral.tigerseye: 1},
                          ModNames.archaeology)
volcano_totem = skill_recipe(ModConsumable.volcano_totem, ModSkill.archaeology, 9, {Material.cinder_shard: 5, Artifact.rare_disc: 1, Artifact.dwarf_gadget: 1},
                             ModNames.archaeology)
haste_elixir = shop_recipe(ModEdible.haste_elixir, SVERegion.alesia_shop, 35000, {Loot.void_essence: 35, ModLoot.void_soul: 5, Ingredient.sugar: 1,
                                                                                  Meal.spicy_eel: 1}, ModNames.sve)
hero_elixir = shop_recipe(ModEdible.hero_elixir, SVERegion.isaac_shop, 65000, {ModLoot.void_pebble: 3, ModLoot.void_soul: 5, Ingredient.oil: 1,
                                                                               Loot.slime: 10}, ModNames.sve)
armor_elixir = shop_recipe(ModEdible.armor_elixir, SVERegion.alesia_shop, 50000, {Loot.solar_essence: 30, ModLoot.void_soul: 5, Ingredient.vinegar: 5,
                                                                                  Fossil.bone_fragment: 5}, ModNames.sve)
ginger_tincture = friendship_recipe(ModConsumable.ginger_tincture, ModNPC.goblin, 4, {DistantLandsForageable.brown_amanita: 1, Forageable.ginger: 5,
                                                                                      Material.cinder_shard: 1, DistantLandsForageable.swamp_herb: 1},
                                    ModNames.distant_lands)

neanderthal_skeleton = shop_recipe(ModCraftable.neanderthal_skeleton, LogicRegion.mines_dwarf_shop, 5000,
                                   {ModFossil.neanderthal_skull: 1, ModFossil.neanderthal_ribs: 1, ModFossil.neanderthal_pelvis: 1,
                                    ModFossil.neanderthal_limb_bones: 1,
                                    MetalBar.iron: 5, Material.hardwood: 10}, ModNames.boarding_house)
pterodactyl_skeleton_l = shop_recipe(ModCraftable.pterodactyl_skeleton_l, LogicRegion.mines_dwarf_shop, 5000,
                                     {ModFossil.pterodactyl_phalange: 1, ModFossil.pterodactyl_skull: 1, ModFossil.pterodactyl_l_wing_bone: 1,
                                      MetalBar.iron: 10, Material.hardwood: 15}, ModNames.boarding_house)
pterodactyl_skeleton_m = shop_recipe(ModCraftable.pterodactyl_skeleton_m, LogicRegion.mines_dwarf_shop, 5000,
                                     {ModFossil.pterodactyl_phalange: 1, ModFossil.pterodactyl_vertebra: 1, ModFossil.pterodactyl_ribs: 1,
                                      MetalBar.iron: 10, Material.hardwood: 15}, ModNames.boarding_house)
pterodactyl_skeleton_r = shop_recipe(ModCraftable.pterodactyl_skeleton_r, LogicRegion.mines_dwarf_shop, 5000,
                                     {ModFossil.pterodactyl_phalange: 1, ModFossil.pterodactyl_claw: 1, ModFossil.pterodactyl_r_wing_bone: 1,
                                      MetalBar.iron: 10, Material.hardwood: 15}, ModNames.boarding_house)
trex_skeleton_l = shop_recipe(ModCraftable.trex_skeleton_l, LogicRegion.mines_dwarf_shop, 5000,
                              {ModFossil.dinosaur_vertebra: 1, ModFossil.dinosaur_tooth: 1, ModFossil.dinosaur_skull: 1,
                               MetalBar.iron: 10, Material.hardwood: 15}, ModNames.boarding_house)
trex_skeleton_m = shop_recipe(ModCraftable.trex_skeleton_m, LogicRegion.mines_dwarf_shop, 5000,
                              {ModFossil.dinosaur_vertebra: 1, ModFossil.dinosaur_ribs: 1, ModFossil.dinosaur_claw: 1,
                               MetalBar.iron: 10, Material.hardwood: 15}, ModNames.boarding_house)
trex_skeleton_r = shop_recipe(ModCraftable.trex_skeleton_r, LogicRegion.mines_dwarf_shop, 5000,
                              {ModFossil.dinosaur_vertebra: 1, ModFossil.dinosaur_femur: 1, ModFossil.dinosaur_pelvis: 1,
                               MetalBar.iron: 10, Material.hardwood: 15}, ModNames.boarding_house)

bouquet = skill_recipe(Gift.bouquet, ModSkill.socializing, 3, {Flower.tulip: 3}, ModNames.socializing_skill)
trash_bin = skill_recipe(ModMachine.trash_bin, ModSkill.binning, 2, {Material.stone: 30, MetalBar.iron: 2}, ModNames.binning_skill)
composter = skill_recipe(ModMachine.composter, ModSkill.binning, 4, {Material.wood: 70, Material.sap: 20, Material.fiber: 30}, ModNames.binning_skill)
recycling_bin = skill_recipe(ModMachine.recycling_bin, ModSkill.binning, 7, {MetalBar.iron: 3, Material.fiber: 10, MetalBar.gold: 2}, ModNames.binning_skill)
advanced_recycling_machine = skill_recipe(ModMachine.advanced_recycling_machine, ModSkill.binning, 9,
                                          {MetalBar.iridium: 5, ArtisanGood.battery_pack: 2, MetalBar.quartz: 10}, ModNames.binning_skill)

coppper_slot_machine = skill_recipe(ModMachine.copper_slot_machine, ModSkill.luck, 2, {MetalBar.copper: 15, Material.stone: 1, Material.wood: 1,
                                                                                       Material.fiber: 1, Material.sap: 1, Loot.slime: 1,
                                                                                       Forageable.salmonberry: 1, Material.clay: 1, Trash.joja_cola: 1}, ModNames.luck_skill)

gold_slot_machine = skill_recipe(ModMachine.gold_slot_machine, ModSkill.luck, 4, {MetalBar.gold: 15, ModMachine.copper_slot_machine: 1}, ModNames.luck_skill)
iridium_slot_machine = skill_recipe(ModMachine.iridium_slot_machine, ModSkill.luck, 4, {MetalBar.iridium: 15, ModMachine.gold_slot_machine: 1}, ModNames.luck_skill)
radioactive_slot_machine = skill_recipe(ModMachine.radioactive_slot_machine, ModSkill.luck, 4, {MetalBar.radioactive: 15, ModMachine.iridium_slot_machine: 1}, ModNames.luck_skill)

all_crafting_recipes_by_name = {recipe.item: recipe for recipe in all_crafting_recipes}
>>>>>>> 704cd97f
<|MERGE_RESOLUTION|>--- conflicted
+++ resolved
@@ -1,4 +1,3 @@
-<<<<<<< HEAD
 from typing import Dict, List, Optional
 
 from .recipe_source import RecipeSource, StarterSource, QueenOfSauceSource, ShopSource, SkillSource, FriendshipSource, ShopTradeSource, CutsceneSource, \
@@ -306,7 +305,7 @@
 cookout_kit = skill_recipe(Craftable.cookout_kit, Skill.foraging, 3, {Material.wood: 15, Material.fiber: 10, Material.coal: 3})
 tent_kit = skill_recipe(Craftable.tent_kit, Skill.foraging, 8, {Material.hardwood: 10, Material.fiber: 25, ArtisanGood.cloth: 1})
 
-statue_of_blessings = mastery_recipe(Statue.blessings, Skill.farming, {Material.sap: 999, Material.fiber: 999, Material.stone: 999})
+statue_of_blessings = mastery_recipe(Statue.blessings, Skill.farming, {Material.sap: 999, Material.fiber: 999, Material.stone: 999, Material.moss: 333})
 statue_of_dwarf_king = mastery_recipe(Statue.dwarf_king, Skill.mining, {MetalBar.iridium: 20})
 heavy_furnace = mastery_recipe(Machine.heavy_furnace, Skill.mining, {Machine.furnace: 2, MetalBar.iron: 3, Material.stone: 50})
 mystic_tree_seed = mastery_recipe(TreeSeed.mystic, Skill.foraging, {TreeSeed.acorn: 5, TreeSeed.maple: 5, TreeSeed.pine: 5, TreeSeed.mahogany: 5})
@@ -390,398 +389,4 @@
 iridium_slot_machine = skill_recipe(ModMachine.iridium_slot_machine, ModSkill.luck, 4, {MetalBar.iridium: 15, ModMachine.gold_slot_machine: 1}, ModNames.luck_skill)
 radioactive_slot_machine = skill_recipe(ModMachine.radioactive_slot_machine, ModSkill.luck, 4, {MetalBar.radioactive: 15, ModMachine.iridium_slot_machine: 1}, ModNames.luck_skill)
 
-all_crafting_recipes_by_name = {recipe.item: recipe for recipe in all_crafting_recipes}
-=======
-from typing import Dict, List, Optional
-
-from .recipe_source import RecipeSource, StarterSource, QueenOfSauceSource, ShopSource, SkillSource, FriendshipSource, ShopTradeSource, CutsceneSource, \
-    ArchipelagoSource, LogicSource, SpecialOrderSource, FestivalShopSource, QuestSource, MasterySource, SkillCraftsanitySource
-from ..mods.mod_data import ModNames
-from ..strings.animal_product_names import AnimalProduct
-from ..strings.artisan_good_names import ArtisanGood
-from ..strings.craftable_names import Bomb, Fence, Sprinkler, WildSeeds, Floor, Fishing, Ring, Consumable, Edible, Lighting, Storage, Furniture, Sign, \
-    Craftable, \
-    ModEdible, ModCraftable, ModMachine, ModFloor, ModConsumable, Statue
-from ..strings.crop_names import Fruit, Vegetable
-from ..strings.currency_names import Currency
-from ..strings.fertilizer_names import Fertilizer, RetainingSoil, SpeedGro
-from ..strings.fish_names import Fish, WaterItem, ModTrash, Trash
-from ..strings.flower_names import Flower
-from ..strings.food_names import Meal
-from ..strings.forageable_names import Forageable, DistantLandsForageable, Mushroom
-from ..strings.gift_names import Gift
-from ..strings.ingredient_names import Ingredient
-from ..strings.machine_names import Machine
-from ..strings.material_names import Material
-from ..strings.metal_names import Ore, MetalBar, Fossil, Artifact, Mineral, ModFossil
-from ..strings.monster_drop_names import Loot, ModLoot
-from ..strings.quest_names import Quest
-from ..strings.region_names import Region, SVERegion, LogicRegion
-from ..strings.seed_names import Seed, TreeSeed
-from ..strings.skill_names import Skill, ModSkill
-from ..strings.special_order_names import SpecialOrder
-from ..strings.villager_names import NPC, ModNPC
-
-
-class CraftingRecipe:
-    item: str
-    ingredients: Dict[str, int]
-    source: RecipeSource
-    mod_name: Optional[str]
-
-    def __init__(self, item: str, ingredients: Dict[str, int], source: RecipeSource, mod_name: Optional[str] = None):
-        self.item = item
-        self.ingredients = ingredients
-        self.source = source
-        self.mod_name = mod_name
-
-    def __repr__(self):
-        return f"{self.item} (Source: {self.source} |" \
-               f" Ingredients: {self.ingredients})"
-
-
-all_crafting_recipes: List[CraftingRecipe] = []
-
-
-def friendship_recipe(name: str, friend: str, hearts: int, ingredients: Dict[str, int], mod_name: Optional[str] = None) -> CraftingRecipe:
-    source = FriendshipSource(friend, hearts)
-    return create_recipe(name, ingredients, source, mod_name)
-
-
-def cutscene_recipe(name: str, region: str, friend: str, hearts: int, ingredients: Dict[str, int]) -> CraftingRecipe:
-    source = CutsceneSource(region, friend, hearts)
-    return create_recipe(name, ingredients, source)
-
-
-def skill_recipe(name: str, skill: str, level: int, ingredients: Dict[str, int], mod_name: Optional[str] = None) -> CraftingRecipe:
-    source = SkillSource(skill, level)
-    return create_recipe(name, ingredients, source, mod_name)
-
-
-def skill_craftsanity_recipe(name: str, skill: str, level: int, ingredients: Dict[str, int], mod_name: Optional[str] = None) -> CraftingRecipe:
-    source = SkillCraftsanitySource(skill, level)
-    return create_recipe(name, ingredients, source, mod_name)
-
-
-def mastery_recipe(name: str, skill: str, ingredients: Dict[str, int], mod_name: Optional[str] = None) -> CraftingRecipe:
-    source = MasterySource(skill)
-    return create_recipe(name, ingredients, source, mod_name)
-
-
-def shop_recipe(name: str, region: str, price: int, ingredients: Dict[str, int], mod_name: Optional[str] = None) -> CraftingRecipe:
-    source = ShopSource(region, price)
-    return create_recipe(name, ingredients, source, mod_name)
-
-
-def festival_shop_recipe(name: str, region: str, price: int, ingredients: Dict[str, int]) -> CraftingRecipe:
-    source = FestivalShopSource(region, price)
-    return create_recipe(name, ingredients, source)
-
-
-def shop_trade_recipe(name: str, region: str, currency: str, price: int, ingredients: Dict[str, int]) -> CraftingRecipe:
-    source = ShopTradeSource(region, currency, price)
-    return create_recipe(name, ingredients, source)
-
-
-def queen_of_sauce_recipe(name: str, year: int, season: str, day: int, ingredients: Dict[str, int]) -> CraftingRecipe:
-    source = QueenOfSauceSource(year, season, day)
-    return create_recipe(name, ingredients, source)
-
-
-def quest_recipe(name: str, quest: str, ingredients: Dict[str, int]) -> CraftingRecipe:
-    source = QuestSource(quest)
-    return create_recipe(name, ingredients, source)
-
-
-def special_order_recipe(name: str, special_order: str, ingredients: Dict[str, int]) -> CraftingRecipe:
-    source = SpecialOrderSource(special_order)
-    return create_recipe(name, ingredients, source)
-
-
-def starter_recipe(name: str, ingredients: Dict[str, int]) -> CraftingRecipe:
-    source = StarterSource()
-    return create_recipe(name, ingredients, source)
-
-
-def ap_recipe(name: str, ingredients: Dict[str, int], ap_item: str = None) -> CraftingRecipe:
-    if ap_item is None:
-        ap_item = f"{name} Recipe"
-    source = ArchipelagoSource(ap_item)
-    return create_recipe(name, ingredients, source)
-
-
-def cellar_recipe(name: str, ingredients: Dict[str, int]) -> CraftingRecipe:
-    source = LogicSource("Cellar")
-    return create_recipe(name, ingredients, source)
-
-
-def create_recipe(name: str, ingredients: Dict[str, int], source: RecipeSource, mod_name: Optional[str] = None) -> CraftingRecipe:
-    recipe = CraftingRecipe(name, ingredients, source, mod_name)
-    all_crafting_recipes.append(recipe)
-    return recipe
-
-
-cherry_bomb = skill_recipe(Bomb.cherry_bomb, Skill.mining, 1, {Ore.copper: 4, Material.coal: 1})
-bomb = skill_recipe(Bomb.bomb, Skill.mining, 6, {Ore.iron: 4, Material.coal: 1})
-mega_bomb = skill_recipe(Bomb.mega_bomb, Skill.mining, 8, {Ore.gold: 4, Loot.solar_essence: 1, Loot.void_essence: 1})
-
-gate = starter_recipe(Fence.gate, {Material.wood: 10})
-wood_fence = starter_recipe(Fence.wood, {Material.wood: 2})
-stone_fence = skill_recipe(Fence.stone, Skill.farming, 2, {Material.stone: 2})
-iron_fence = skill_recipe(Fence.iron, Skill.farming, 4, {MetalBar.iron: 2})
-hardwood_fence = skill_recipe(Fence.hardwood, Skill.farming, 6, {Material.hardwood: 2})
-
-sprinkler = skill_recipe(Sprinkler.basic, Skill.farming, 2, {MetalBar.copper: 1, MetalBar.iron: 1})
-quality_sprinkler = skill_recipe(Sprinkler.quality, Skill.farming, 6, {MetalBar.iron: 1, MetalBar.gold: 1, MetalBar.quartz: 1})
-iridium_sprinkler = skill_recipe(Sprinkler.iridium, Skill.farming, 9, {MetalBar.gold: 1, MetalBar.iridium: 1, ArtisanGood.battery_pack: 1})
-
-bee_house = skill_recipe(Machine.bee_house, Skill.farming, 3, {Material.wood: 40, Material.coal: 8, MetalBar.iron: 1, ArtisanGood.maple_syrup: 1})
-cask = cellar_recipe(Machine.cask, {Material.wood: 40, Material.hardwood: 1})
-cheese_press = skill_recipe(Machine.cheese_press, Skill.farming, 6, {Material.wood: 45, Material.stone: 45, Material.hardwood: 10, MetalBar.copper: 1})
-keg = skill_recipe(Machine.keg, Skill.farming, 8, {Material.wood: 30, MetalBar.copper: 1, MetalBar.iron: 1, ArtisanGood.oak_resin: 1})
-loom = skill_recipe(Machine.loom, Skill.farming, 7, {Material.wood: 60, Material.fiber: 30, ArtisanGood.pine_tar: 1})
-mayonnaise_machine = skill_recipe(Machine.mayonnaise_machine, Skill.farming, 2,
-                                  {Material.wood: 15, Material.stone: 15, Mineral.earth_crystal: 10, MetalBar.copper: 1})
-oil_maker = skill_recipe(Machine.oil_maker, Skill.farming, 8, {Loot.slime: 50, Material.hardwood: 20, MetalBar.gold: 1})
-preserves_jar = skill_recipe(Machine.preserves_jar, Skill.farming, 4, {Material.wood: 50, Material.stone: 40, Material.coal: 8})
-fish_smoker = shop_recipe(Machine.fish_smoker, Region.fish_shop, 10000,
-                          {Material.hardwood: 10, WaterItem.sea_jelly: 1, WaterItem.river_jelly: 1, WaterItem.cave_jelly: 1})
-dehydrator = shop_recipe(Machine.dehydrator, Region.pierre_store, 10000, {Material.wood: 30, Material.clay: 2, Mineral.fire_quartz: 1})
-
-basic_fertilizer = skill_recipe(Fertilizer.basic, Skill.farming, 1, {Material.sap: 2})
-
-quality_fertilizer = skill_recipe(Fertilizer.quality, Skill.farming, 9, {Material.sap: 4, Fish.any: 1})
-deluxe_fertilizer = ap_recipe(Fertilizer.deluxe, {MetalBar.iridium: 1, Material.sap: 40})
-
-basic_speed_gro = skill_recipe(SpeedGro.basic, Skill.farming, 3, {ArtisanGood.pine_tar: 1, Material.moss: 5})
-deluxe_speed_gro = skill_recipe(SpeedGro.deluxe, Skill.farming, 8, {ArtisanGood.oak_resin: 1, Fossil.bone_fragment: 5})
-hyper_speed_gro = ap_recipe(SpeedGro.hyper, {Ore.radioactive: 1, Fossil.bone_fragment: 3, Loot.solar_essence: 1})
-basic_retaining_soil = skill_recipe(RetainingSoil.basic, Skill.farming, 4, {Material.stone: 2})
-quality_retaining_soil = skill_recipe(RetainingSoil.quality, Skill.farming, 7, {Material.stone: 3, Material.clay: 1})
-deluxe_retaining_soil = shop_trade_recipe(RetainingSoil.deluxe, Region.island_trader, Currency.cinder_shard, 50,
-                                          {Material.stone: 5, Material.fiber: 3, Material.clay: 1})
-tree_fertilizer = skill_recipe(Fertilizer.tree, Skill.foraging, 7, {Material.fiber: 5, Material.stone: 5})
-
-spring_seeds = skill_recipe(WildSeeds.spring, Skill.foraging, 1,
-                            {Forageable.wild_horseradish: 1, Forageable.daffodil: 1, Forageable.leek: 1, Forageable.dandelion: 1})
-summer_seeds = skill_recipe(WildSeeds.summer, Skill.foraging, 4, {Forageable.spice_berry: 1, Fruit.grape: 1, Forageable.sweet_pea: 1})
-fall_seeds = skill_recipe(WildSeeds.fall, Skill.foraging, 6, {Mushroom.common: 1, Forageable.wild_plum: 1, Forageable.hazelnut: 1, Forageable.blackberry: 1})
-winter_seeds = skill_recipe(WildSeeds.winter, Skill.foraging, 7,
-                            {Forageable.winter_root: 1, Forageable.crystal_fruit: 1, Forageable.snow_yam: 1, Forageable.crocus: 1})
-ancient_seeds = ap_recipe(WildSeeds.ancient, {Artifact.ancient_seed: 1})
-grass_starter = shop_recipe(WildSeeds.grass_starter, Region.pierre_store, 1000, {Material.fiber: 10})
-blue_grass_starter = ap_recipe(WildSeeds.blue_grass_starter, {Material.fiber: 25, Material.moss: 10, ArtisanGood.mystic_syrup: 1})
-for wild_seeds in [WildSeeds.spring, WildSeeds.summer, WildSeeds.fall, WildSeeds.winter]:
-    tea_sapling = cutscene_recipe(WildSeeds.tea_sapling, Region.sunroom, NPC.caroline, 2, {wild_seeds: 2, Material.fiber: 5, Material.wood: 5})
-fiber_seeds = special_order_recipe(WildSeeds.fiber, SpecialOrder.community_cleanup, {Seed.mixed: 1, Material.sap: 5, Material.clay: 1})
-
-wood_floor = shop_recipe(Floor.wood, Region.carpenter, 100, {Material.wood: 1})
-rustic_floor = shop_recipe(Floor.rustic, Region.carpenter, 200, {Material.wood: 1})
-straw_floor = shop_recipe(Floor.straw, Region.carpenter, 200, {Material.wood: 1, Material.fiber: 1})
-weathered_floor = shop_recipe(Floor.weathered, LogicRegion.mines_dwarf_shop, 500, {Material.wood: 1})
-crystal_floor = shop_recipe(Floor.crystal, Region.sewer, 500, {MetalBar.quartz: 1})
-stone_floor = shop_recipe(Floor.stone, Region.carpenter, 100, {Material.stone: 1})
-stone_walkway_floor = shop_recipe(Floor.stone_walkway, Region.carpenter, 200, {Material.stone: 1})
-brick_floor = shop_recipe(Floor.brick, Region.carpenter, 500, {Material.clay: 2, Material.stone: 5})
-wood_path = starter_recipe(Floor.wood_path, {Material.wood: 1})
-gravel_path = starter_recipe(Floor.gravel_path, {Material.stone: 1})
-cobblestone_path = starter_recipe(Floor.cobblestone_path, {Material.stone: 1})
-stepping_stone_path = shop_recipe(Floor.stepping_stone_path, Region.carpenter, 100, {Material.stone: 1})
-crystal_path = shop_recipe(Floor.crystal_path, Region.carpenter, 200, {MetalBar.quartz: 1})
-
-spinner = skill_recipe(Fishing.spinner, Skill.fishing, 6, {MetalBar.iron: 2})
-trap_bobber = skill_recipe(Fishing.trap_bobber, Skill.fishing, 6, {MetalBar.copper: 1, Material.sap: 10})
-sonar_bobber = skill_recipe(Fishing.sonar_bobber, Skill.fishing, 6, {MetalBar.iron: 1, MetalBar.quartz: 2})
-cork_bobber = skill_recipe(Fishing.cork_bobber, Skill.fishing, 7, {Material.wood: 10, Material.hardwood: 5, Loot.slime: 10})
-quality_bobber = special_order_recipe(Fishing.quality_bobber, SpecialOrder.juicy_bugs_wanted, {MetalBar.copper: 1, Material.sap: 20, Loot.solar_essence: 5})
-treasure_hunter = skill_recipe(Fishing.treasure_hunter, Skill.fishing, 7, {MetalBar.gold: 2})
-dressed_spinner = skill_recipe(Fishing.dressed_spinner, Skill.fishing, 8, {MetalBar.iron: 2, ArtisanGood.cloth: 1})
-barbed_hook = skill_recipe(Fishing.barbed_hook, Skill.fishing, 8, {MetalBar.copper: 1, MetalBar.iron: 1, MetalBar.gold: 1})
-magnet = skill_recipe(Fishing.magnet, Skill.fishing, 9, {MetalBar.iron: 1})
-bait = skill_recipe(Fishing.bait, Skill.fishing, 2, {Loot.bug_meat: 1})
-deluxe_bait = skill_recipe(Fishing.deluxe_bait, Skill.fishing, 4, {Fishing.bait: 5, Material.moss: 2})
-wild_bait = cutscene_recipe(Fishing.wild_bait, Region.tent, NPC.linus, 4, {Material.fiber: 10, Loot.bug_meat: 5, Loot.slime: 5})
-magic_bait = ap_recipe(Fishing.magic_bait, {Ore.radioactive: 1, Loot.bug_meat: 3})
-crab_pot = skill_recipe(Machine.crab_pot, Skill.fishing, 3, {Material.wood: 40, MetalBar.iron: 3})
-
-sturdy_ring = skill_recipe(Ring.sturdy_ring, Skill.combat, 1, {MetalBar.copper: 2, Loot.bug_meat: 25, Loot.slime: 25})
-warrior_ring = skill_recipe(Ring.warrior_ring, Skill.combat, 4, {MetalBar.iron: 10, Material.coal: 25, Mineral.frozen_tear: 10})
-ring_of_yoba = skill_recipe(Ring.ring_of_yoba, Skill.combat, 7, {MetalBar.gold: 5, MetalBar.iron: 5, Mineral.diamond: 1})
-thorns_ring = skill_recipe(Ring.thorns_ring, Skill.combat, 7, {Fossil.bone_fragment: 50, Material.stone: 50, MetalBar.gold: 1})
-glowstone_ring = skill_recipe(Ring.glowstone_ring, Skill.mining, 4, {Loot.solar_essence: 5, MetalBar.iron: 5})
-iridium_band = skill_recipe(Ring.iridium_band, Skill.combat, 9, {MetalBar.iridium: 5, Loot.solar_essence: 50, Loot.void_essence: 50})
-wedding_ring = shop_recipe(Ring.wedding_ring, LogicRegion.traveling_cart, 500, {MetalBar.iridium: 5, Mineral.prismatic_shard: 1})
-
-field_snack = skill_recipe(Edible.field_snack, Skill.foraging, 1, {TreeSeed.acorn: 1, TreeSeed.maple: 1, TreeSeed.pine: 1})
-bug_steak = skill_recipe(Edible.bug_steak, Skill.combat, 1, {Loot.bug_meat: 10})
-life_elixir = skill_recipe(Edible.life_elixir, Skill.combat, 2, {Mushroom.red: 1, Mushroom.purple: 1, Mushroom.morel: 1, Mushroom.chanterelle: 1})
-oil_of_garlic = skill_recipe(Edible.oil_of_garlic, Skill.combat, 6, {Vegetable.garlic: 10, Ingredient.oil: 1})
-
-monster_musk = special_order_recipe(Consumable.monster_musk, SpecialOrder.prismatic_jelly, {Loot.bat_wing: 30, Loot.slime: 30})
-fairy_dust = quest_recipe(Consumable.fairy_dust, Quest.the_pirates_wife, {Mineral.diamond: 1, Flower.fairy_rose: 1})
-warp_totem_beach = skill_recipe(Consumable.warp_totem_beach, Skill.foraging, 6, {Material.hardwood: 1, WaterItem.coral: 2, Material.fiber: 10})
-warp_totem_mountains = skill_recipe(Consumable.warp_totem_mountains, Skill.foraging, 7, {Material.hardwood: 1, MetalBar.iron: 1, Material.stone: 25})
-warp_totem_farm = skill_recipe(Consumable.warp_totem_farm, Skill.foraging, 8, {Material.hardwood: 1, ArtisanGood.honey: 1, Material.fiber: 20})
-warp_totem_desert = shop_trade_recipe(Consumable.warp_totem_desert, Region.desert, MetalBar.iridium, 10,
-                                      {Material.hardwood: 2, Forageable.coconut: 1, Ore.iridium: 4})
-warp_totem_island = shop_recipe(Consumable.warp_totem_island, Region.volcano_dwarf_shop, 10000,
-                                {Material.hardwood: 5, Forageable.dragon_tooth: 1, Forageable.ginger: 1})
-rain_totem = skill_recipe(Consumable.rain_totem, Skill.foraging, 9, {Material.hardwood: 1, ArtisanGood.truffle_oil: 1, ArtisanGood.pine_tar: 5})
-
-torch = starter_recipe(Lighting.torch, {Material.wood: 1, Material.sap: 2})
-campfire = starter_recipe(Lighting.campfire, {Material.stone: 10, Material.wood: 10, Material.fiber: 10})
-wooden_brazier = shop_recipe(Lighting.wooden_brazier, Region.carpenter, 250, {Material.wood: 10, Material.coal: 1, Material.fiber: 5})
-stone_brazier = shop_recipe(Lighting.stone_brazier, Region.carpenter, 400, {Material.stone: 10, Material.coal: 1, Material.fiber: 5})
-gold_brazier = shop_recipe(Lighting.gold_brazier, Region.carpenter, 1000, {MetalBar.gold: 1, Material.coal: 1, Material.fiber: 5})
-carved_brazier = shop_recipe(Lighting.carved_brazier, Region.carpenter, 2000, {Material.hardwood: 10, Material.coal: 1})
-stump_brazier = shop_recipe(Lighting.stump_brazier, Region.carpenter, 800, {Material.hardwood: 5, Material.coal: 1})
-barrel_brazier = shop_recipe(Lighting.barrel_brazier, Region.carpenter, 800, {Material.wood: 50, Loot.solar_essence: 1, Material.coal: 1})
-skull_brazier = shop_recipe(Lighting.skull_brazier, Region.carpenter, 3000, {Fossil.bone_fragment: 10})
-marble_brazier = shop_recipe(Lighting.marble_brazier, Region.carpenter, 5000, {Mineral.marble: 1, Mineral.aquamarine: 1, Material.stone: 100})
-wood_lamp_post = shop_recipe(Lighting.wood_lamp_post, Region.carpenter, 500, {Material.wood: 50, ArtisanGood.battery_pack: 1})
-iron_lamp_post = shop_recipe(Lighting.iron_lamp_post, Region.carpenter, 1000, {MetalBar.iron: 1, ArtisanGood.battery_pack: 1})
-jack_o_lantern = festival_shop_recipe(Lighting.jack_o_lantern, LogicRegion.spirit_eve, 2000, {Vegetable.pumpkin: 1, Lighting.torch: 1})
-
-bone_mill = special_order_recipe(Machine.bone_mill, SpecialOrder.fragments_of_the_past, {Fossil.bone_fragment: 10, Material.clay: 3, Material.stone: 20})
-bait_maker = skill_recipe(Machine.bait_maker, Skill.fishing, 6, {MetalBar.iron: 3, WaterItem.coral: 3, WaterItem.sea_urchin: 1})
-
-charcoal_kiln = skill_recipe(Machine.charcoal_kiln, Skill.foraging, 2, {Material.wood: 20, MetalBar.copper: 2})
-
-crystalarium = skill_recipe(Machine.crystalarium, Skill.mining, 9, {Material.stone: 99, MetalBar.gold: 5, MetalBar.iridium: 2, ArtisanGood.battery_pack: 1})
-# In-Game, the Furnace recipe is completely unique. It is the only recipe that is obtained in a cutscene after doing a skill-related action.
-# So it has a custom source that needs both the craftsanity item from AP and the skill, if craftsanity is enabled.
-furnace = skill_craftsanity_recipe(Machine.furnace, Skill.mining, 1, {Ore.copper: 20, Material.stone: 25})
-geode_crusher = special_order_recipe(Machine.geode_crusher, SpecialOrder.cave_patrol, {MetalBar.gold: 2, Material.stone: 50, Mineral.diamond: 1})
-mushroom_log = skill_recipe(Machine.mushroom_log, Skill.foraging, 4, {Material.hardwood: 10, Material.moss: 10})
-heavy_tapper = ap_recipe(Machine.heavy_tapper, {Material.hardwood: 30, MetalBar.radioactive: 1})
-lightning_rod = skill_recipe(Machine.lightning_rod, Skill.foraging, 6, {MetalBar.iron: 1, MetalBar.quartz: 1, Loot.bat_wing: 5})
-ostrich_incubator = ap_recipe(Machine.ostrich_incubator, {Fossil.bone_fragment: 50, Material.hardwood: 50, Currency.cinder_shard: 20})
-recycling_machine = skill_recipe(Machine.recycling_machine, Skill.fishing, 4, {Material.wood: 25, Material.stone: 25, MetalBar.iron: 1})
-seed_maker = skill_recipe(Machine.seed_maker, Skill.farming, 9, {Material.wood: 25, Material.coal: 10, MetalBar.gold: 1})
-slime_egg_press = skill_recipe(Machine.slime_egg_press, Skill.combat, 6, {Material.coal: 25, Mineral.fire_quartz: 1, ArtisanGood.battery_pack: 1})
-slime_incubator = skill_recipe(Machine.slime_incubator, Skill.combat, 8, {MetalBar.iridium: 2, Loot.slime: 100})
-solar_panel = special_order_recipe(Machine.solar_panel, SpecialOrder.island_ingredients, {MetalBar.quartz: 10, MetalBar.iron: 5, MetalBar.gold: 5})
-
-tapper = skill_recipe(Machine.tapper, Skill.foraging, 4, {Material.wood: 40, MetalBar.copper: 2})
-
-worm_bin = skill_recipe(Machine.worm_bin, Skill.fishing, 4, {Material.hardwood: 25, MetalBar.gold: 1, MetalBar.iron: 1, Material.fiber: 50})
-deluxe_worm_bin = skill_recipe(Machine.deluxe_worm_bin, Skill.fishing, 8, {Machine.worm_bin: 1, Material.moss: 30})
-
-tub_o_flowers = festival_shop_recipe(Furniture.tub_o_flowers, LogicRegion.flower_dance, 2000,
-                                     {Material.wood: 15, Seed.tulip: 1, Seed.jazz: 1, Seed.poppy: 1, Seed.spangle: 1})
-wicked_statue = shop_recipe(Furniture.wicked_statue, Region.sewer, 1000, {Material.stone: 25, Material.coal: 5})
-flute_block = cutscene_recipe(Furniture.flute_block, Region.carpenter, NPC.robin, 6, {Material.wood: 10, Ore.copper: 2, Material.fiber: 20})
-drum_block = cutscene_recipe(Furniture.drum_block, Region.carpenter, NPC.robin, 6, {Material.stone: 10, Ore.copper: 2, Material.fiber: 20})
-
-chest = starter_recipe(Storage.chest, {Material.wood: 50})
-stone_chest = special_order_recipe(Storage.stone_chest, SpecialOrder.robins_resource_rush, {Material.stone: 50})
-big_chest = shop_recipe(Storage.big_chest, Region.carpenter, 5000, {Material.wood: 120, MetalBar.copper: 2})
-big_stone_chest = shop_recipe(Storage.big_stone_chest, LogicRegion.mines_dwarf_shop, 5000, {Material.stone: 250})
-
-wood_sign = starter_recipe(Sign.wood, {Material.wood: 25})
-stone_sign = starter_recipe(Sign.stone, {Material.stone: 25})
-dark_sign = friendship_recipe(Sign.dark, NPC.krobus, 3, {Loot.bat_wing: 5, Fossil.bone_fragment: 5})
-text_sign = starter_recipe(Sign.text, {Material.wood: 25})
-
-garden_pot = ap_recipe(Craftable.garden_pot, {Material.clay: 1, Material.stone: 10, MetalBar.quartz: 1}, "Greenhouse")
-scarecrow = skill_recipe(Craftable.scarecrow, Skill.farming, 1, {Material.wood: 50, Material.coal: 1, Material.fiber: 20})
-deluxe_scarecrow = ap_recipe(Craftable.deluxe_scarecrow, {Material.wood: 50, Material.fiber: 40, Ore.iridium: 1})
-staircase = skill_recipe(Craftable.staircase, Skill.mining, 2, {Material.stone: 99})
-explosive_ammo = skill_recipe(Craftable.explosive_ammo, Skill.combat, 8, {MetalBar.iron: 1, Material.coal: 2})
-transmute_fe = skill_recipe(Craftable.transmute_fe, Skill.mining, 4, {MetalBar.copper: 3})
-transmute_au = skill_recipe(Craftable.transmute_au, Skill.mining, 7, {MetalBar.iron: 2})
-mini_jukebox = cutscene_recipe(Craftable.mini_jukebox, Region.saloon, NPC.gus, 5, {MetalBar.iron: 2, ArtisanGood.battery_pack: 1})
-mini_obelisk = special_order_recipe(Craftable.mini_obelisk, SpecialOrder.a_curious_substance, {Material.hardwood: 30, Loot.solar_essence: 20, MetalBar.gold: 3})
-farm_computer = special_order_recipe(Craftable.farm_computer, SpecialOrder.aquatic_overpopulation,
-                                     {Artifact.dwarf_gadget: 1, ArtisanGood.battery_pack: 1, MetalBar.quartz: 10})
-hopper = ap_recipe(Craftable.hopper, {Material.hardwood: 10, MetalBar.iridium: 1, MetalBar.radioactive: 1})
-
-cookout_kit = skill_recipe(Craftable.cookout_kit, Skill.foraging, 3, {Material.wood: 15, Material.fiber: 10, Material.coal: 3})
-tent_kit = skill_recipe(Craftable.tent_kit, Skill.foraging, 8, {Material.hardwood: 10, Material.fiber: 25, ArtisanGood.cloth: 1})
-
-statue_of_blessings = mastery_recipe(Statue.blessings, Skill.farming, {Material.sap: 999, Material.fiber: 999, Material.stone: 999, Material.moss: 333})
-statue_of_dwarf_king = mastery_recipe(Statue.dwarf_king, Skill.mining, {MetalBar.iridium: 20})
-heavy_furnace = mastery_recipe(Machine.heavy_furnace, Skill.mining, {Machine.furnace: 2, MetalBar.iron: 3, Material.stone: 50})
-mystic_tree_seed = mastery_recipe(TreeSeed.mystic, Skill.foraging, {TreeSeed.acorn: 5, TreeSeed.maple: 5, TreeSeed.pine: 5, TreeSeed.mahogany: 5})
-treasure_totem = mastery_recipe(Consumable.treasure_totem, Skill.foraging, {Material.hardwood: 5, ArtisanGood.mystic_syrup: 1, Material.moss: 10})
-challenge_bait = mastery_recipe(Fishing.challenge_bait, Skill.fishing, {Fossil.bone_fragment: 5, Material.moss: 2})
-anvil = mastery_recipe(Machine.anvil, Skill.combat, {MetalBar.iron: 50})
-mini_forge = mastery_recipe(Machine.mini_forge, Skill.combat, {Forageable.dragon_tooth: 5, MetalBar.iron: 10, MetalBar.gold: 10, MetalBar.iridium: 5})
-
-travel_charm = shop_recipe(ModCraftable.travel_core, Region.adventurer_guild, 250, {Loot.solar_essence: 1, Loot.void_essence: 1}, ModNames.magic)
-preservation_chamber = skill_recipe(ModMachine.preservation_chamber, ModSkill.archaeology, 1,
-                                    {MetalBar.copper: 1, Material.wood: 15, ArtisanGood.oak_resin: 30},
-                                    ModNames.archaeology)
-restoration_table = skill_recipe(ModMachine.restoration_table, ModSkill.archaeology, 1, {Material.wood: 15, MetalBar.copper: 1, MetalBar.iron: 1},
-                                 ModNames.archaeology)
-preservation_chamber_h = skill_recipe(ModMachine.hardwood_preservation_chamber, ModSkill.archaeology, 6, {MetalBar.copper: 1, Material.hardwood: 15,
-                                                                                                          ArtisanGood.oak_resin: 30}, ModNames.archaeology)
-grinder = skill_recipe(ModMachine.grinder, ModSkill.archaeology, 2, {Artifact.rusty_cog: 10, MetalBar.iron: 5, ArtisanGood.battery_pack: 1},
-                       ModNames.archaeology)
-ancient_battery = skill_recipe(ModMachine.ancient_battery, ModSkill.archaeology, 7, {Material.stone: 40, MetalBar.copper: 10, MetalBar.iron: 5},
-                               ModNames.archaeology)
-glass_bazier = skill_recipe(ModCraftable.glass_brazier, ModSkill.archaeology, 4, {Artifact.glass_shards: 10}, ModNames.archaeology)
-glass_path = skill_recipe(ModFloor.glass_path, ModSkill.archaeology, 3, {Artifact.glass_shards: 1}, ModNames.archaeology)
-glass_fence = skill_recipe(ModCraftable.glass_fence, ModSkill.archaeology, 7, {Artifact.glass_shards: 5}, ModNames.archaeology)
-bone_path = skill_recipe(ModFloor.bone_path, ModSkill.archaeology, 4, {Fossil.bone_fragment: 1}, ModNames.archaeology)
-rust_path = skill_recipe(ModFloor.rusty_path, ModSkill.archaeology, 2, {ModTrash.rusty_scrap: 2}, ModNames.archaeology)
-rusty_brazier = skill_recipe(ModCraftable.rusty_brazier, ModSkill.archaeology, 3, {ModTrash.rusty_scrap: 10, Material.coal: 1, Material.fiber: 1},
-                             ModNames.archaeology)
-bone_fence = skill_recipe(ModCraftable.bone_fence, ModSkill.archaeology, 8, {Fossil.bone_fragment: 2}, ModNames.archaeology)
-water_shifter = skill_recipe(ModCraftable.water_shifter, ModSkill.archaeology, 4, {Material.wood: 40, MetalBar.copper: 4}, ModNames.archaeology)
-wooden_display = skill_recipe(ModCraftable.wooden_display, ModSkill.archaeology, 1, {Material.wood: 25}, ModNames.archaeology)
-hardwood_display = skill_recipe(ModCraftable.hardwood_display, ModSkill.archaeology, 7, {Material.hardwood: 10}, ModNames.archaeology)
-lucky_ring = skill_recipe(Ring.lucky_ring, ModSkill.archaeology, 8, {Artifact.elvish_jewelry: 1, AnimalProduct.rabbit_foot: 5, Mineral.tigerseye: 1},
-                          ModNames.archaeology)
-volcano_totem = skill_recipe(ModConsumable.volcano_totem, ModSkill.archaeology, 9, {Material.cinder_shard: 5, Artifact.rare_disc: 1, Artifact.dwarf_gadget: 1},
-                             ModNames.archaeology)
-haste_elixir = shop_recipe(ModEdible.haste_elixir, SVERegion.alesia_shop, 35000, {Loot.void_essence: 35, ModLoot.void_soul: 5, Ingredient.sugar: 1,
-                                                                                  Meal.spicy_eel: 1}, ModNames.sve)
-hero_elixir = shop_recipe(ModEdible.hero_elixir, SVERegion.isaac_shop, 65000, {ModLoot.void_pebble: 3, ModLoot.void_soul: 5, Ingredient.oil: 1,
-                                                                               Loot.slime: 10}, ModNames.sve)
-armor_elixir = shop_recipe(ModEdible.armor_elixir, SVERegion.alesia_shop, 50000, {Loot.solar_essence: 30, ModLoot.void_soul: 5, Ingredient.vinegar: 5,
-                                                                                  Fossil.bone_fragment: 5}, ModNames.sve)
-ginger_tincture = friendship_recipe(ModConsumable.ginger_tincture, ModNPC.goblin, 4, {DistantLandsForageable.brown_amanita: 1, Forageable.ginger: 5,
-                                                                                      Material.cinder_shard: 1, DistantLandsForageable.swamp_herb: 1},
-                                    ModNames.distant_lands)
-
-neanderthal_skeleton = shop_recipe(ModCraftable.neanderthal_skeleton, LogicRegion.mines_dwarf_shop, 5000,
-                                   {ModFossil.neanderthal_skull: 1, ModFossil.neanderthal_ribs: 1, ModFossil.neanderthal_pelvis: 1,
-                                    ModFossil.neanderthal_limb_bones: 1,
-                                    MetalBar.iron: 5, Material.hardwood: 10}, ModNames.boarding_house)
-pterodactyl_skeleton_l = shop_recipe(ModCraftable.pterodactyl_skeleton_l, LogicRegion.mines_dwarf_shop, 5000,
-                                     {ModFossil.pterodactyl_phalange: 1, ModFossil.pterodactyl_skull: 1, ModFossil.pterodactyl_l_wing_bone: 1,
-                                      MetalBar.iron: 10, Material.hardwood: 15}, ModNames.boarding_house)
-pterodactyl_skeleton_m = shop_recipe(ModCraftable.pterodactyl_skeleton_m, LogicRegion.mines_dwarf_shop, 5000,
-                                     {ModFossil.pterodactyl_phalange: 1, ModFossil.pterodactyl_vertebra: 1, ModFossil.pterodactyl_ribs: 1,
-                                      MetalBar.iron: 10, Material.hardwood: 15}, ModNames.boarding_house)
-pterodactyl_skeleton_r = shop_recipe(ModCraftable.pterodactyl_skeleton_r, LogicRegion.mines_dwarf_shop, 5000,
-                                     {ModFossil.pterodactyl_phalange: 1, ModFossil.pterodactyl_claw: 1, ModFossil.pterodactyl_r_wing_bone: 1,
-                                      MetalBar.iron: 10, Material.hardwood: 15}, ModNames.boarding_house)
-trex_skeleton_l = shop_recipe(ModCraftable.trex_skeleton_l, LogicRegion.mines_dwarf_shop, 5000,
-                              {ModFossil.dinosaur_vertebra: 1, ModFossil.dinosaur_tooth: 1, ModFossil.dinosaur_skull: 1,
-                               MetalBar.iron: 10, Material.hardwood: 15}, ModNames.boarding_house)
-trex_skeleton_m = shop_recipe(ModCraftable.trex_skeleton_m, LogicRegion.mines_dwarf_shop, 5000,
-                              {ModFossil.dinosaur_vertebra: 1, ModFossil.dinosaur_ribs: 1, ModFossil.dinosaur_claw: 1,
-                               MetalBar.iron: 10, Material.hardwood: 15}, ModNames.boarding_house)
-trex_skeleton_r = shop_recipe(ModCraftable.trex_skeleton_r, LogicRegion.mines_dwarf_shop, 5000,
-                              {ModFossil.dinosaur_vertebra: 1, ModFossil.dinosaur_femur: 1, ModFossil.dinosaur_pelvis: 1,
-                               MetalBar.iron: 10, Material.hardwood: 15}, ModNames.boarding_house)
-
-bouquet = skill_recipe(Gift.bouquet, ModSkill.socializing, 3, {Flower.tulip: 3}, ModNames.socializing_skill)
-trash_bin = skill_recipe(ModMachine.trash_bin, ModSkill.binning, 2, {Material.stone: 30, MetalBar.iron: 2}, ModNames.binning_skill)
-composter = skill_recipe(ModMachine.composter, ModSkill.binning, 4, {Material.wood: 70, Material.sap: 20, Material.fiber: 30}, ModNames.binning_skill)
-recycling_bin = skill_recipe(ModMachine.recycling_bin, ModSkill.binning, 7, {MetalBar.iron: 3, Material.fiber: 10, MetalBar.gold: 2}, ModNames.binning_skill)
-advanced_recycling_machine = skill_recipe(ModMachine.advanced_recycling_machine, ModSkill.binning, 9,
-                                          {MetalBar.iridium: 5, ArtisanGood.battery_pack: 2, MetalBar.quartz: 10}, ModNames.binning_skill)
-
-coppper_slot_machine = skill_recipe(ModMachine.copper_slot_machine, ModSkill.luck, 2, {MetalBar.copper: 15, Material.stone: 1, Material.wood: 1,
-                                                                                       Material.fiber: 1, Material.sap: 1, Loot.slime: 1,
-                                                                                       Forageable.salmonberry: 1, Material.clay: 1, Trash.joja_cola: 1}, ModNames.luck_skill)
-
-gold_slot_machine = skill_recipe(ModMachine.gold_slot_machine, ModSkill.luck, 4, {MetalBar.gold: 15, ModMachine.copper_slot_machine: 1}, ModNames.luck_skill)
-iridium_slot_machine = skill_recipe(ModMachine.iridium_slot_machine, ModSkill.luck, 4, {MetalBar.iridium: 15, ModMachine.gold_slot_machine: 1}, ModNames.luck_skill)
-radioactive_slot_machine = skill_recipe(ModMachine.radioactive_slot_machine, ModSkill.luck, 4, {MetalBar.radioactive: 15, ModMachine.iridium_slot_machine: 1}, ModNames.luck_skill)
-
-all_crafting_recipes_by_name = {recipe.item: recipe for recipe in all_crafting_recipes}
->>>>>>> 704cd97f
+all_crafting_recipes_by_name = {recipe.item: recipe for recipe in all_crafting_recipes}
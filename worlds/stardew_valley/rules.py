import itertools
import logging
from typing import List, Dict, Set

from BaseClasses import MultiWorld, CollectionState
from worlds.generic import Rules as MultiWorldRules
from . import locations
from .bundles.bundle_room import BundleRoom
from .content import StardewContent
from .content.feature import friendsanity
from .data.craftable_data import all_crafting_recipes_by_name
from .data.game_item import ItemTag
from .data.harvest import HarvestCropSource, HarvestFruitTreeSource
from .data.museum_data import all_museum_items, dwarf_scrolls, skeleton_front, skeleton_middle, skeleton_back, all_museum_items_by_name, all_museum_minerals, \
    all_museum_artifacts, Artifact
from .data.recipe_data import all_cooking_recipes_by_name
from .locations import LocationTags
from .logic.logic import StardewLogic
from .logic.time_logic import MAX_MONTHS
from .logic.tool_logic import tool_upgrade_prices
from .mods.mod_data import ModNames
from .options import StardewValleyOptions, Walnutsanity
from .options import ToolProgression, BuildingProgression, ExcludeGingerIsland, SpecialOrderLocations, Museumsanity, BackpackProgression, Shipsanity, \
    Monstersanity, Chefsanity, Craftsanity, ArcadeMachineLocations, Cooksanity, SkillProgression
from .stardew_rule import And, StardewRule, true_
from .stardew_rule.indirect_connection import look_for_indirect_connection
from .stardew_rule.rule_explain import explain
from .strings.ap_names.ap_option_names import OptionName
from .strings.ap_names.community_upgrade_names import CommunityUpgrade
from .strings.ap_names.mods.mod_items import SVEQuestItem, SVERunes
from .strings.ap_names.transport_names import Transportation
from .strings.artisan_good_names import ArtisanGood
from .strings.building_names import Building
from .strings.bundle_names import CCRoom
from .strings.calendar_names import Weekday
from .strings.craftable_names import Bomb, Furniture
from .strings.crop_names import Fruit, Vegetable
from .strings.entrance_names import dig_to_mines_floor, dig_to_skull_floor, Entrance, move_to_woods_depth, DeepWoodsEntrance, AlecEntrance, \
    SVEEntrance, LaceyEntrance, BoardingHouseEntrance, LogicEntrance
from .strings.forageable_names import Forageable
from .strings.generic_names import Generic
from .strings.geode_names import Geode
from .strings.material_names import Material
from .strings.metal_names import MetalBar, Mineral
from .strings.monster_names import Monster
from .strings.performance_names import Performance
from .strings.quest_names import Quest
from .strings.region_names import Region
from .strings.season_names import Season
from .strings.skill_names import ModSkill, Skill
from .strings.tool_names import Tool, ToolMaterial
from .strings.tv_channel_names import Channel
from .strings.villager_names import NPC, ModNPC
from .strings.wallet_item_names import Wallet

logger = logging.getLogger(__name__)


def set_rules(world):
    multiworld = world.multiworld
    world_options = world.options
    world_content = world.content
    player = world.player
    logic = world.logic
    bundle_rooms: List[BundleRoom] = world.modified_bundles

    all_location_names = set(location.name for location in multiworld.get_locations(player))

    set_entrance_rules(logic, multiworld, player, world_options)
    set_ginger_island_rules(logic, multiworld, player, world_options)

    set_tool_rules(logic, multiworld, player, world_options)
    set_skills_rules(logic, multiworld, player, world_options)
    set_bundle_rules(bundle_rooms, logic, multiworld, player, world_options)
    set_building_rules(logic, multiworld, player, world_options)
    set_cropsanity_rules(logic, multiworld, player, world_content)
    set_story_quests_rules(all_location_names, logic, multiworld, player, world_options)
    set_special_order_rules(all_location_names, logic, multiworld, player, world_options)
    set_help_wanted_quests_rules(logic, multiworld, player, world_options)
    set_fishsanity_rules(all_location_names, logic, multiworld, player)
    set_museumsanity_rules(all_location_names, logic, multiworld, player, world_options)

    set_friendsanity_rules(logic, multiworld, player, world_content)
    set_backpack_rules(logic, multiworld, player, world_options)
    set_festival_rules(all_location_names, logic, multiworld, player)
    set_monstersanity_rules(all_location_names, logic, multiworld, player, world_options)
    set_shipsanity_rules(all_location_names, logic, multiworld, player, world_options)
    set_cooksanity_rules(all_location_names, logic, multiworld, player, world_options)
    set_chefsanity_rules(all_location_names, logic, multiworld, player, world_options)
    set_craftsanity_rules(all_location_names, logic, multiworld, player, world_options)
    set_booksanity_rules(logic, multiworld, player, world_content)
    set_isolated_locations_rules(logic, multiworld, player)
    set_traveling_merchant_day_rules(logic, multiworld, player)
    set_arcade_machine_rules(logic, multiworld, player, world_options)

    set_deepwoods_rules(logic, multiworld, player, world_options)
    set_magic_spell_rules(logic, multiworld, player, world_options)
    set_sve_rules(logic, multiworld, player, world_options)


def set_isolated_locations_rules(logic: StardewLogic, multiworld, player):
    MultiWorldRules.add_rule(multiworld.get_location("Old Master Cannoli", player),
                             logic.has(Fruit.sweet_gem_berry))
    MultiWorldRules.add_rule(multiworld.get_location("Galaxy Sword Shrine", player),
                             logic.has("Prismatic Shard"))
    MultiWorldRules.add_rule(multiworld.get_location("Krobus Stardrop", player),
                             logic.money.can_spend(20000))
    MultiWorldRules.add_rule(multiworld.get_location("Demetrius's Breakthrough", player),
                             logic.money.can_have_earned_total(25000))
    MultiWorldRules.add_rule(multiworld.get_location("Pot Of Gold", player),
                             logic.season.has(Season.spring))


def set_tool_rules(logic: StardewLogic, multiworld, player, world_options: StardewValleyOptions):
    if not world_options.tool_progression & ToolProgression.option_progressive:
        return

    MultiWorldRules.add_rule(multiworld.get_location("Purchase Fiberglass Rod", player),
                             (logic.skill.has_level(Skill.fishing, 2) & logic.money.can_spend(1800)))
    MultiWorldRules.add_rule(multiworld.get_location("Purchase Iridium Rod", player),
                             (logic.skill.has_level(Skill.fishing, 6) & logic.money.can_spend(7500)))

    MultiWorldRules.add_rule(multiworld.get_location("Copper Pan Cutscene", player), logic.received("Glittering Boulder Removed"))

    materials = [None, "Copper", "Iron", "Gold", "Iridium"]
    tool = [Tool.hoe, Tool.pickaxe, Tool.axe, Tool.watering_can, Tool.trash_can, Tool.pan]
    for (previous, material), tool in itertools.product(zip(materials[:4], materials[1:]), tool):
        if previous is None:
            continue
        tool_upgrade_location = multiworld.get_location(f"{material} {tool} Upgrade", player)
        MultiWorldRules.set_rule(tool_upgrade_location, logic.tool.has_tool(tool, previous))


def set_building_rules(logic: StardewLogic, multiworld, player, world_options: StardewValleyOptions):
    if not world_options.building_progression & BuildingProgression.option_progressive:
        return

    for building in locations.locations_by_tag[LocationTags.BUILDING_BLUEPRINT]:
        if building.mod_name is not None and building.mod_name not in world_options.mods:
            continue
        MultiWorldRules.set_rule(multiworld.get_location(building.name, player),
                                 logic.registry.building_rules[building.name.replace(" Blueprint", "")])


def set_bundle_rules(bundle_rooms: List[BundleRoom], logic: StardewLogic, multiworld, player, world_options: StardewValleyOptions):
    for bundle_room in bundle_rooms:
        room_rules = []
        for bundle in bundle_room.bundles:
            location = multiworld.get_location(bundle.name, player)
            bundle_rules = logic.bundle.can_complete_bundle(bundle)
            if bundle_room.name == CCRoom.raccoon_requests:
                num = int(bundle.name[-1])
                extra_raccoons = 1 if world_options.quest_locations >= 0 else 0
                extra_raccoons = extra_raccoons + num
                bundle_rules = logic.received(CommunityUpgrade.raccoon, extra_raccoons) & bundle_rules
                if num > 1:
                    previous_bundle_name = f"Raccoon Request {num - 1}"
                    bundle_rules = bundle_rules & logic.region.can_reach_location(previous_bundle_name)
            room_rules.append(bundle_rules)
            MultiWorldRules.set_rule(location, bundle_rules)
        if bundle_room.name == CCRoom.abandoned_joja_mart or bundle_room.name == CCRoom.raccoon_requests:
            continue
        room_location = f"Complete {bundle_room.name}"
        MultiWorldRules.add_rule(multiworld.get_location(room_location, player), And(*room_rules))


def set_skills_rules(logic: StardewLogic, multiworld, player, world_options: StardewValleyOptions):
    mods = world_options.mods
    if world_options.skill_progression == SkillProgression.option_vanilla:
        return

    for i in range(1, 11):
        set_vanilla_skill_rule_for_level(logic, multiworld, player, i)
        set_modded_skill_rule_for_level(logic, multiworld, player, mods, i)

    if world_options.skill_progression == SkillProgression.option_progressive:
        return

    for skill in [Skill.farming, Skill.fishing, Skill.foraging, Skill.mining, Skill.combat]:
        MultiWorldRules.set_rule(multiworld.get_location(f"{skill} Mastery", player), logic.skill.can_earn_mastery(skill))


def set_vanilla_skill_rule_for_level(logic: StardewLogic, multiworld, player, level: int):
    set_vanilla_skill_rule(logic, multiworld, player, Skill.farming, level)
    set_vanilla_skill_rule(logic, multiworld, player, Skill.fishing, level)
    set_vanilla_skill_rule(logic, multiworld, player, Skill.foraging, level)
    set_vanilla_skill_rule(logic, multiworld, player, Skill.mining, level)
    set_vanilla_skill_rule(logic, multiworld, player, Skill.combat, level)


def set_modded_skill_rule_for_level(logic: StardewLogic, multiworld, player, mods, level: int):
    if ModNames.luck_skill in mods:
        set_modded_skill_rule(logic, multiworld, player, ModSkill.luck, level)
    if ModNames.magic in mods:
        set_modded_skill_rule(logic, multiworld, player, ModSkill.magic, level)
    if ModNames.binning_skill in mods:
        set_modded_skill_rule(logic, multiworld, player, ModSkill.binning, level)
    if ModNames.cooking_skill in mods:
        set_modded_skill_rule(logic, multiworld, player, ModSkill.cooking, level)
    if ModNames.socializing_skill in mods:
        set_modded_skill_rule(logic, multiworld, player, ModSkill.socializing, level)
    if ModNames.archaeology in mods:
        set_modded_skill_rule(logic, multiworld, player, ModSkill.archaeology, level)


def get_skill_level_location(multiworld, player, skill: str, level: int):
    location_name = f"Level {level} {skill}"
    return multiworld.get_location(location_name, player)


def set_vanilla_skill_rule(logic: StardewLogic, multiworld, player, skill: str, level: int):
    rule = logic.skill.can_earn_level(skill, level)
    MultiWorldRules.set_rule(get_skill_level_location(multiworld, player, skill, level), rule)


def set_modded_skill_rule(logic: StardewLogic, multiworld, player, skill: str, level: int):
    rule = logic.skill.can_earn_level(skill, level)
    MultiWorldRules.set_rule(get_skill_level_location(multiworld, player, skill, level), rule)


def set_entrance_rules(logic: StardewLogic, multiworld, player, world_options: StardewValleyOptions):
    set_mines_floor_entrance_rules(logic, multiworld, player)
    set_skull_cavern_floor_entrance_rules(logic, multiworld, player)
    set_blacksmith_entrance_rules(logic, multiworld, player)
    set_skill_entrance_rules(logic, multiworld, player, world_options)
    set_traveling_merchant_day_rules(logic, multiworld, player)
    set_dangerous_mine_rules(logic, multiworld, player, world_options)

    set_entrance_rule(multiworld, player, Entrance.enter_tide_pools, logic.received("Beach Bridge") | (logic.mod.magic.can_blink()))
    set_entrance_rule(multiworld, player, Entrance.enter_quarry, logic.received("Bridge Repair") | (logic.mod.magic.can_blink()))
    set_entrance_rule(multiworld, player, Entrance.enter_secret_woods, logic.tool.has_tool(Tool.axe, "Iron") | (logic.mod.magic.can_blink()))
    set_entrance_rule(multiworld, player, Entrance.forest_to_sewer, logic.wallet.has_rusty_key())
    set_entrance_rule(multiworld, player, Entrance.town_to_sewer, logic.wallet.has_rusty_key())
    set_entrance_rule(multiworld, player, Entrance.enter_abandoned_jojamart, logic.has_abandoned_jojamart())
    movie_theater_rule = logic.has_movie_theater()
    set_entrance_rule(multiworld, player, Entrance.enter_movie_theater, movie_theater_rule)
    set_entrance_rule(multiworld, player, Entrance.purchase_movie_ticket, movie_theater_rule)
    set_entrance_rule(multiworld, player, Entrance.take_bus_to_desert, logic.received("Bus Repair"))
    set_entrance_rule(multiworld, player, Entrance.enter_skull_cavern, logic.received(Wallet.skull_key))
    set_entrance_rule(multiworld, player, LogicEntrance.talk_to_mines_dwarf,
                      logic.wallet.can_speak_dwarf() & logic.tool.has_tool(Tool.pickaxe, ToolMaterial.iron))
    set_entrance_rule(multiworld, player, LogicEntrance.buy_from_traveling_merchant, logic.traveling_merchant.has_days())
    set_entrance_rule(multiworld, player, LogicEntrance.buy_from_raccoon, logic.quest.has_raccoon_shop())
    set_entrance_rule(multiworld, player, LogicEntrance.fish_in_waterfall,
                      logic.skill.has_level(Skill.fishing, 5) & logic.tool.has_fishing_rod(2))

    set_farm_buildings_entrance_rules(logic, multiworld, player)

    set_entrance_rule(multiworld, player, Entrance.mountain_to_railroad, logic.received("Railroad Boulder Removed"))
    set_entrance_rule(multiworld, player, Entrance.enter_witch_warp_cave, logic.quest.has_dark_talisman() | (logic.mod.magic.can_blink()))
    set_entrance_rule(multiworld, player, Entrance.enter_witch_hut, (logic.quest.can_complete_quest(Quest.goblin_problem) | logic.mod.magic.can_blink()))
    set_entrance_rule(multiworld, player, Entrance.enter_mutant_bug_lair,
                      (logic.wallet.has_rusty_key() & logic.region.can_reach(Region.railroad) & logic.relationship.can_meet(
                          NPC.krobus)) | logic.mod.magic.can_blink())
    set_entrance_rule(multiworld, player, Entrance.enter_casino, logic.quest.has_club_card())

    set_bedroom_entrance_rules(logic, multiworld, player, world_options)
    set_festival_entrance_rules(logic, multiworld, player)
    set_island_entrance_rule(multiworld, player, LogicEntrance.island_cooking, logic.cooking.can_cook_in_kitchen, world_options)
    set_entrance_rule(multiworld, player, LogicEntrance.farmhouse_cooking, logic.cooking.can_cook_in_kitchen)
    set_entrance_rule(multiworld, player, LogicEntrance.shipping, logic.shipping.can_use_shipping_bin)
    set_entrance_rule(multiworld, player, LogicEntrance.watch_queen_of_sauce, logic.action.can_watch(Channel.queen_of_sauce))
    set_entrance_rule(multiworld, player, Entrance.forest_to_mastery_cave, logic.skill.can_enter_mastery_cave)
    set_entrance_rule(multiworld, player, LogicEntrance.buy_experience_books, logic.time.has_lived_months(2))
    set_entrance_rule(multiworld, player, LogicEntrance.buy_year1_books, logic.time.has_year_two)
    set_entrance_rule(multiworld, player, LogicEntrance.buy_year3_books, logic.time.has_year_three)
    set_entrance_rule(multiworld, player, Entrance.adventurer_guild_to_bedroom, logic.monster.can_kill_max(Generic.any))


def set_dangerous_mine_rules(logic, multiworld, player, world_options: StardewValleyOptions):
    if world_options.exclude_ginger_island == ExcludeGingerIsland.option_true:
        return
    dangerous_mine_rule = logic.mine.has_mine_elevator_to_floor(120) & logic.region.can_reach(Region.qi_walnut_room)
    set_entrance_rule(multiworld, player, Entrance.dig_to_dangerous_mines_20, dangerous_mine_rule)
    set_entrance_rule(multiworld, player, Entrance.dig_to_dangerous_mines_60, dangerous_mine_rule)
    set_entrance_rule(multiworld, player, Entrance.dig_to_dangerous_mines_100, dangerous_mine_rule)
    set_entrance_rule(multiworld, player, Entrance.enter_dangerous_skull_cavern,
                      (logic.received(Wallet.skull_key) & logic.region.can_reach(Region.qi_walnut_room)))


def set_farm_buildings_entrance_rules(logic, multiworld, player):
    set_entrance_rule(multiworld, player, Entrance.downstairs_to_cellar, logic.building.has_house(3))
    set_entrance_rule(multiworld, player, Entrance.use_desert_obelisk, logic.can_use_obelisk(Transportation.desert_obelisk))
    set_entrance_rule(multiworld, player, Entrance.enter_greenhouse, logic.received("Greenhouse"))
    set_entrance_rule(multiworld, player, Entrance.enter_coop, logic.building.has_building(Building.coop))
    set_entrance_rule(multiworld, player, Entrance.enter_barn, logic.building.has_building(Building.barn))
    set_entrance_rule(multiworld, player, Entrance.enter_shed, logic.building.has_building(Building.shed))
    set_entrance_rule(multiworld, player, Entrance.enter_slime_hutch, logic.building.has_building(Building.slime_hutch))


def set_bedroom_entrance_rules(logic, multiworld, player, world_options: StardewValleyOptions):
    set_entrance_rule(multiworld, player, Entrance.enter_harvey_room, logic.relationship.has_hearts(NPC.harvey, 2))
    set_entrance_rule(multiworld, player, Entrance.mountain_to_maru_room, logic.relationship.has_hearts(NPC.maru, 2))
    set_entrance_rule(multiworld, player, Entrance.enter_sebastian_room, (logic.relationship.has_hearts(NPC.sebastian, 2) | logic.mod.magic.can_blink()))
    set_entrance_rule(multiworld, player, Entrance.forest_to_leah_cottage, logic.relationship.has_hearts(NPC.leah, 2))
    set_entrance_rule(multiworld, player, Entrance.enter_elliott_house, logic.relationship.has_hearts(NPC.elliott, 2))
    set_entrance_rule(multiworld, player, Entrance.enter_sunroom, logic.relationship.has_hearts(NPC.caroline, 2))
    set_entrance_rule(multiworld, player, Entrance.enter_wizard_basement, logic.relationship.has_hearts(NPC.wizard, 4))
    if ModNames.alec in world_options.mods:
        set_entrance_rule(multiworld, player, AlecEntrance.petshop_to_bedroom, (logic.relationship.has_hearts(ModNPC.alec, 2) | logic.mod.magic.can_blink()))
    if ModNames.lacey in world_options.mods:
        set_entrance_rule(multiworld, player, LaceyEntrance.forest_to_hat_house, logic.relationship.has_hearts(ModNPC.lacey, 2))


def set_mines_floor_entrance_rules(logic, multiworld, player):
    for floor in range(5, 120 + 5, 5):
        rule = logic.mine.has_mine_elevator_to_floor(floor - 10)
        if floor == 5 or floor == 45 or floor == 85:
            rule = rule & logic.mine.can_progress_in_the_mines_from_floor(floor)
        set_entrance_rule(multiworld, player, dig_to_mines_floor(floor), rule)


def set_skull_cavern_floor_entrance_rules(logic, multiworld, player):
    for floor in range(25, 200 + 25, 25):
        rule = logic.mod.elevator.has_skull_cavern_elevator_to_floor(floor - 25)
        if floor == 25 or floor == 75 or floor == 125:
            rule = rule & logic.mine.can_progress_in_the_skull_cavern_from_floor(floor)
        set_entrance_rule(multiworld, player, dig_to_skull_floor(floor), rule)


def set_blacksmith_entrance_rules(logic, multiworld, player):
    set_blacksmith_upgrade_rule(logic, multiworld, player, LogicEntrance.blacksmith_copper, MetalBar.copper, ToolMaterial.copper)
    set_blacksmith_upgrade_rule(logic, multiworld, player, LogicEntrance.blacksmith_iron, MetalBar.iron, ToolMaterial.iron)
    set_blacksmith_upgrade_rule(logic, multiworld, player, LogicEntrance.blacksmith_gold, MetalBar.gold, ToolMaterial.gold)
    set_blacksmith_upgrade_rule(logic, multiworld, player, LogicEntrance.blacksmith_iridium, MetalBar.iridium, ToolMaterial.iridium)


def set_skill_entrance_rules(logic, multiworld, player, world_options: StardewValleyOptions):
    set_entrance_rule(multiworld, player, LogicEntrance.grow_spring_crops, logic.farming.has_farming_tools & logic.season.has_spring)
    set_entrance_rule(multiworld, player, LogicEntrance.grow_summer_crops, logic.farming.has_farming_tools & logic.season.has_summer)
    set_entrance_rule(multiworld, player, LogicEntrance.grow_fall_crops, logic.farming.has_farming_tools & logic.season.has_fall)
    set_entrance_rule(multiworld, player, LogicEntrance.grow_spring_crops_in_greenhouse, logic.farming.has_farming_tools)
    set_entrance_rule(multiworld, player, LogicEntrance.grow_summer_crops_in_greenhouse, logic.farming.has_farming_tools)
    set_entrance_rule(multiworld, player, LogicEntrance.grow_fall_crops_in_greenhouse, logic.farming.has_farming_tools)
    set_entrance_rule(multiworld, player, LogicEntrance.grow_indoor_crops_in_greenhouse, logic.farming.has_farming_tools)
    set_island_entrance_rule(multiworld, player, LogicEntrance.grow_spring_crops_on_island, logic.farming.has_farming_tools, world_options)
    set_island_entrance_rule(multiworld, player, LogicEntrance.grow_summer_crops_on_island, logic.farming.has_farming_tools, world_options)
    set_island_entrance_rule(multiworld, player, LogicEntrance.grow_fall_crops_on_island, logic.farming.has_farming_tools, world_options)
    set_island_entrance_rule(multiworld, player, LogicEntrance.grow_indoor_crops_on_island, logic.farming.has_farming_tools, world_options)
    set_entrance_rule(multiworld, player, LogicEntrance.grow_summer_fall_crops_in_summer, true_)
    set_entrance_rule(multiworld, player, LogicEntrance.grow_summer_fall_crops_in_fall, true_)

    set_entrance_rule(multiworld, player, LogicEntrance.fishing, logic.skill.can_get_fishing_xp)


def set_blacksmith_upgrade_rule(logic, multiworld, player, entrance_name: str, item_name: str, tool_material: str):
    upgrade_rule = logic.has(item_name) & logic.money.can_spend(tool_upgrade_prices[tool_material])
    set_entrance_rule(multiworld, player, entrance_name, upgrade_rule)


def set_festival_entrance_rules(logic, multiworld, player):
    set_entrance_rule(multiworld, player, LogicEntrance.attend_egg_festival, logic.season.has(Season.spring))
    set_entrance_rule(multiworld, player, LogicEntrance.attend_desert_festival, logic.season.has(Season.spring) & logic.received("Bus Repair"))
    set_entrance_rule(multiworld, player, LogicEntrance.attend_flower_dance, logic.season.has(Season.spring))

    set_entrance_rule(multiworld, player, LogicEntrance.attend_luau, logic.season.has(Season.summer))
    set_entrance_rule(multiworld, player, LogicEntrance.attend_trout_derby, logic.season.has(Season.summer))
    set_entrance_rule(multiworld, player, LogicEntrance.attend_moonlight_jellies, logic.season.has(Season.summer))

    set_entrance_rule(multiworld, player, LogicEntrance.attend_fair, logic.season.has(Season.fall))
    set_entrance_rule(multiworld, player, LogicEntrance.attend_spirit_eve, logic.season.has(Season.fall))

    set_entrance_rule(multiworld, player, LogicEntrance.attend_festival_of_ice, logic.season.has(Season.winter))
    set_entrance_rule(multiworld, player, LogicEntrance.attend_squidfest, logic.season.has(Season.winter))
    set_entrance_rule(multiworld, player, LogicEntrance.attend_night_market, logic.season.has(Season.winter))
    set_entrance_rule(multiworld, player, LogicEntrance.attend_winter_star, logic.season.has(Season.winter))


def set_ginger_island_rules(logic: StardewLogic, multiworld, player, world_options: StardewValleyOptions):
    set_island_entrances_rules(logic, multiworld, player, world_options)
    if world_options.exclude_ginger_island == ExcludeGingerIsland.option_true:
        return

    set_boat_repair_rules(logic, multiworld, player)
    set_island_parrot_rules(logic, multiworld, player)
    MultiWorldRules.add_rule(multiworld.get_location("Open Professor Snail Cave", player),
                             logic.has(Bomb.cherry_bomb))
    MultiWorldRules.add_rule(multiworld.get_location("Complete Island Field Office", player),
                             logic.walnut.can_complete_field_office())
    set_walnut_rules(logic, multiworld, player, world_options)


def set_boat_repair_rules(logic: StardewLogic, multiworld, player):
    MultiWorldRules.add_rule(multiworld.get_location("Repair Boat Hull", player),
                             logic.has(Material.hardwood))
    MultiWorldRules.add_rule(multiworld.get_location("Repair Boat Anchor", player),
                             logic.has(MetalBar.iridium))
    MultiWorldRules.add_rule(multiworld.get_location("Repair Ticket Machine", player),
                             logic.has(ArtisanGood.battery_pack))


def set_island_entrances_rules(logic: StardewLogic, multiworld, player, world_options: StardewValleyOptions):
    boat_repaired = logic.received(Transportation.boat_repair)
    dig_site_rule = logic.received("Dig Site Bridge")
    entrance_rules = {
        Entrance.use_island_obelisk: logic.can_use_obelisk(Transportation.island_obelisk),
        Entrance.use_farm_obelisk: logic.can_use_obelisk(Transportation.farm_obelisk),
        Entrance.fish_shop_to_boat_tunnel: boat_repaired,
        Entrance.boat_to_ginger_island: boat_repaired,
        Entrance.island_south_to_west: logic.received("Island West Turtle"),
        Entrance.island_south_to_north: logic.received("Island North Turtle"),
        Entrance.island_west_to_islandfarmhouse: logic.received("Island Farmhouse"),
        Entrance.island_west_to_gourmand_cave: logic.received("Island Farmhouse"),
        Entrance.island_north_to_dig_site: dig_site_rule,
        Entrance.dig_site_to_professor_snail_cave: logic.received("Open Professor Snail Cave"),
        Entrance.talk_to_island_trader: logic.received("Island Trader"),
        Entrance.island_south_to_southeast: logic.received("Island Resort"),
        Entrance.use_island_resort: logic.received("Island Resort"),
        Entrance.island_west_to_qi_walnut_room: logic.received("Qi Walnut Room"),
        Entrance.island_north_to_volcano: logic.tool.can_water(0) | logic.received("Volcano Bridge") | logic.mod.magic.can_blink(),
        Entrance.volcano_to_secret_beach: logic.tool.can_water(2),
        Entrance.climb_to_volcano_5: logic.ability.can_mine_perfectly() & logic.tool.can_water(1),
        Entrance.talk_to_volcano_dwarf: logic.wallet.can_speak_dwarf(),
        Entrance.climb_to_volcano_10: logic.ability.can_mine_perfectly() & logic.tool.can_water(1),
        Entrance.mountain_to_leo_treehouse: logic.received("Treehouse"),
    }
    parrots = [Entrance.parrot_express_docks_to_volcano, Entrance.parrot_express_jungle_to_volcano,
               Entrance.parrot_express_dig_site_to_volcano, Entrance.parrot_express_docks_to_dig_site,
               Entrance.parrot_express_jungle_to_dig_site, Entrance.parrot_express_volcano_to_dig_site,
               Entrance.parrot_express_docks_to_jungle, Entrance.parrot_express_dig_site_to_jungle,
               Entrance.parrot_express_volcano_to_jungle, Entrance.parrot_express_jungle_to_docks,
               Entrance.parrot_express_dig_site_to_docks, Entrance.parrot_express_volcano_to_docks]
    parrot_express_rule = logic.received(Transportation.parrot_express)
    parrot_express_to_dig_site_rule = dig_site_rule & parrot_express_rule
    for parrot in parrots:
        if "Dig Site" in parrot:
            entrance_rules[parrot] = parrot_express_to_dig_site_rule
        else:
            entrance_rules[parrot] = parrot_express_rule

    set_many_island_entrances_rules(multiworld, player, entrance_rules, world_options)


def set_island_parrot_rules(logic: StardewLogic, multiworld, player):
    # Logic rules require more walnuts than in reality, to allow the player to spend them "wrong"
    has_walnut = logic.walnut.has_walnut(5)
    has_5_walnut = logic.walnut.has_walnut(15)
    has_10_walnut = logic.walnut.has_walnut(40)
    has_20_walnut = logic.walnut.has_walnut(60)
    MultiWorldRules.add_rule(multiworld.get_location("Leo's Parrot", player),
                             has_walnut)
    MultiWorldRules.add_rule(multiworld.get_location("Island West Turtle", player),
                             has_10_walnut & logic.received("Island North Turtle"))
    MultiWorldRules.add_rule(multiworld.get_location("Island Farmhouse", player),
                             has_20_walnut)
    MultiWorldRules.add_rule(multiworld.get_location("Island Mailbox", player),
                             has_5_walnut & logic.received("Island Farmhouse"))
    MultiWorldRules.add_rule(multiworld.get_location(Transportation.farm_obelisk, player),
                             has_20_walnut & logic.received("Island Mailbox"))
    MultiWorldRules.add_rule(multiworld.get_location("Dig Site Bridge", player),
                             has_10_walnut & logic.received("Island West Turtle"))
    MultiWorldRules.add_rule(multiworld.get_location("Island Trader", player),
                             has_10_walnut & logic.received("Island Farmhouse"))
    MultiWorldRules.add_rule(multiworld.get_location("Volcano Bridge", player),
                             has_5_walnut & logic.received("Island West Turtle") &
                             logic.region.can_reach(Region.volcano_floor_10))
    MultiWorldRules.add_rule(multiworld.get_location("Volcano Exit Shortcut", player),
                             has_5_walnut & logic.received("Island West Turtle"))
    MultiWorldRules.add_rule(multiworld.get_location("Island Resort", player),
                             has_20_walnut & logic.received("Island Farmhouse"))
    MultiWorldRules.add_rule(multiworld.get_location(Transportation.parrot_express, player),
                             has_10_walnut)


def set_walnut_rules(logic: StardewLogic, multiworld, player, world_options: StardewValleyOptions):
    if world_options.walnutsanity == Walnutsanity.preset_none:
        return

    set_walnut_puzzle_rules(logic, multiworld, player, world_options)
    set_walnut_bushes_rules(logic, multiworld, player, world_options)
    set_walnut_dig_spot_rules(logic, multiworld, player, world_options)
    set_walnut_repeatable_rules(logic, multiworld, player, world_options)


def set_walnut_puzzle_rules(logic: StardewLogic, multiworld, player, world_options):
    if OptionName.walnutsanity_puzzles not in world_options.walnutsanity:
        return

    MultiWorldRules.add_rule(multiworld.get_location("Open Golden Coconut", player), logic.has(Geode.golden_coconut))
    MultiWorldRules.add_rule(multiworld.get_location("Banana Altar", player), logic.has(Fruit.banana))
    MultiWorldRules.add_rule(multiworld.get_location("Leo's Tree", player), logic.tool.has_tool(Tool.axe))
    MultiWorldRules.add_rule(multiworld.get_location("Gem Birds Shrine", player), logic.has(Mineral.amethyst) & logic.has(Mineral.aquamarine) &
                             logic.has(Mineral.emerald) & logic.has(Mineral.ruby) & logic.has(Mineral.topaz) &
                             logic.region.can_reach_all((Region.island_north, Region.island_west, Region.island_east, Region.island_south)))
    MultiWorldRules.add_rule(multiworld.get_location("Gourmand Frog Melon", player), logic.has(Fruit.melon) & logic.region.can_reach(Region.island_west))
    MultiWorldRules.add_rule(multiworld.get_location("Gourmand Frog Wheat", player), logic.has(Vegetable.wheat) &
                             logic.region.can_reach(Region.island_west) & logic.region.can_reach_location("Gourmand Frog Melon"))
    MultiWorldRules.add_rule(multiworld.get_location("Gourmand Frog Garlic", player), logic.has(Vegetable.garlic) &
                             logic.region.can_reach(Region.island_west) & logic.region.can_reach_location("Gourmand Frog Wheat"))
    MultiWorldRules.add_rule(multiworld.get_location("Whack A Mole", player), logic.tool.has_tool(Tool.watering_can, ToolMaterial.iridium))
    MultiWorldRules.add_rule(multiworld.get_location("Complete Large Animal Collection", player), logic.walnut.can_complete_large_animal_collection())
    MultiWorldRules.add_rule(multiworld.get_location("Complete Snake Collection", player), logic.walnut.can_complete_snake_collection())
    MultiWorldRules.add_rule(multiworld.get_location("Complete Mummified Frog Collection", player), logic.walnut.can_complete_frog_collection())
    MultiWorldRules.add_rule(multiworld.get_location("Complete Mummified Bat Collection", player), logic.walnut.can_complete_bat_collection())
    MultiWorldRules.add_rule(multiworld.get_location("Purple Flowers Island Survey", player), logic.walnut.can_start_field_office)
    MultiWorldRules.add_rule(multiworld.get_location("Purple Starfish Island Survey", player), logic.walnut.can_start_field_office)
    MultiWorldRules.add_rule(multiworld.get_location("Protruding Tree Walnut", player), logic.combat.has_slingshot)
    MultiWorldRules.add_rule(multiworld.get_location("Starfish Tide Pool", player), logic.tool.has_fishing_rod(1))
    MultiWorldRules.add_rule(multiworld.get_location("Mermaid Song", player), logic.has(Furniture.flute_block))


def set_walnut_bushes_rules(logic, multiworld, player, world_options):
    if OptionName.walnutsanity_bushes not in world_options.walnutsanity:
        return
    # I don't think any of the bushes require something special, but that might change with ER
    return


def set_walnut_dig_spot_rules(logic, multiworld, player, world_options):
    if OptionName.walnutsanity_dig_spots not in world_options.walnutsanity:
        return

    for dig_spot_walnut in locations.locations_by_tag[LocationTags.WALNUTSANITY_DIG]:
        rule = logic.tool.has_tool(Tool.hoe)
        if "Journal Scrap" in dig_spot_walnut.name:
            rule = rule & logic.has(Forageable.journal_scrap)
        if "Starfish Diamond" in dig_spot_walnut.name:
            rule = rule & logic.tool.has_tool(Tool.pickaxe, ToolMaterial.iron)
        MultiWorldRules.set_rule(multiworld.get_location(dig_spot_walnut.name, player), rule)


def set_walnut_repeatable_rules(logic, multiworld, player, world_options):
    if OptionName.walnutsanity_repeatables not in world_options.walnutsanity:
        return
    for i in range(1, 6):
        MultiWorldRules.set_rule(multiworld.get_location(f"Fishing Walnut {i}", player), logic.tool.has_fishing_rod(1))
        MultiWorldRules.set_rule(multiworld.get_location(f"Harvesting Walnut {i}", player), logic.skill.can_get_farming_xp)
        MultiWorldRules.set_rule(multiworld.get_location(f"Mussel Node Walnut {i}", player), logic.tool.has_tool(Tool.pickaxe))
        MultiWorldRules.set_rule(multiworld.get_location(f"Volcano Rocks Walnut {i}", player), logic.tool.has_tool(Tool.pickaxe))
        MultiWorldRules.set_rule(multiworld.get_location(f"Volcano Monsters Walnut {i}", player), logic.combat.has_galaxy_weapon)
        MultiWorldRules.set_rule(multiworld.get_location(f"Volcano Crates Walnut {i}", player), logic.combat.has_any_weapon)
    MultiWorldRules.set_rule(multiworld.get_location(f"Tiger Slime Walnut", player), logic.monster.can_kill(Monster.tiger_slime))


def set_cropsanity_rules(logic: StardewLogic, multiworld, player, world_content: StardewContent):
    if not world_content.features.cropsanity.is_enabled:
        return

    for item in world_content.find_tagged_items(ItemTag.CROPSANITY):
        location = world_content.features.cropsanity.to_location_name(item.name)
        harvest_sources = (source for source in item.sources if isinstance(source, (HarvestFruitTreeSource, HarvestCropSource)))
        MultiWorldRules.set_rule(multiworld.get_location(location, player), logic.source.has_access_to_any(harvest_sources))


def set_story_quests_rules(all_location_names: Set[str], logic: StardewLogic, multiworld, player, world_options: StardewValleyOptions):
    if world_options.quest_locations < 0:
        return
    for quest in locations.locations_by_tag[LocationTags.STORY_QUEST]:
        if quest.name in all_location_names and (quest.mod_name is None or quest.mod_name in world_options.mods):
            MultiWorldRules.set_rule(multiworld.get_location(quest.name, player),
                                     logic.registry.quest_rules[quest.name])


def set_special_order_rules(all_location_names: Set[str], logic: StardewLogic, multiworld, player,
                            world_options: StardewValleyOptions):
    if world_options.special_order_locations & SpecialOrderLocations.option_board:
        board_rule = logic.received("Special Order Board") & logic.time.has_lived_months(4)
        for board_order in locations.locations_by_tag[LocationTags.SPECIAL_ORDER_BOARD]:
            if board_order.name in all_location_names:
                order_rule = board_rule & logic.registry.special_order_rules[board_order.name]
                MultiWorldRules.set_rule(multiworld.get_location(board_order.name, player), order_rule)

    if world_options.exclude_ginger_island == ExcludeGingerIsland.option_true:
        return
    if world_options.special_order_locations & SpecialOrderLocations.value_qi:
        qi_rule = logic.region.can_reach(Region.qi_walnut_room) & logic.time.has_lived_months(8)
        for qi_order in locations.locations_by_tag[LocationTags.SPECIAL_ORDER_QI]:
            if qi_order.name in all_location_names:
                order_rule = qi_rule & logic.registry.special_order_rules[qi_order.name]
                MultiWorldRules.set_rule(multiworld.get_location(qi_order.name, player), order_rule)


help_wanted_prefix = "Help Wanted:"
item_delivery = "Item Delivery"
gathering = "Gathering"
fishing = "Fishing"
slay_monsters = "Slay Monsters"


def set_help_wanted_quests_rules(logic: StardewLogic, multiworld, player, world_options: StardewValleyOptions):
    help_wanted_number = world_options.quest_locations.value
    if help_wanted_number < 0:
        return
    for i in range(0, help_wanted_number):
        set_number = i // 7
        month_rule = logic.time.has_lived_months(set_number)
        quest_number = set_number + 1
        quest_number_in_set = i % 7
        if quest_number_in_set < 4:
            quest_number = set_number * 4 + quest_number_in_set + 1
            set_help_wanted_delivery_rule(multiworld, player, month_rule, quest_number)
        elif quest_number_in_set == 4:
            set_help_wanted_fishing_rule(multiworld, player, month_rule, quest_number)
        elif quest_number_in_set == 5:
            set_help_wanted_slay_monsters_rule(multiworld, player, month_rule, quest_number)
        elif quest_number_in_set == 6:
            set_help_wanted_gathering_rule(multiworld, player, month_rule, quest_number)


def set_help_wanted_delivery_rule(multiworld, player, month_rule, quest_number):
    location_name = f"{help_wanted_prefix} {item_delivery} {quest_number}"
    MultiWorldRules.set_rule(multiworld.get_location(location_name, player), month_rule)


def set_help_wanted_gathering_rule(multiworld, player, month_rule, quest_number):
    location_name = f"{help_wanted_prefix} {gathering} {quest_number}"
    MultiWorldRules.set_rule(multiworld.get_location(location_name, player), month_rule)


def set_help_wanted_fishing_rule(multiworld, player, month_rule, quest_number):
    location_name = f"{help_wanted_prefix} {fishing} {quest_number}"
    MultiWorldRules.set_rule(multiworld.get_location(location_name, player), month_rule)


def set_help_wanted_slay_monsters_rule(multiworld, player, month_rule, quest_number):
    location_name = f"{help_wanted_prefix} {slay_monsters} {quest_number}"
    MultiWorldRules.set_rule(multiworld.get_location(location_name, player), month_rule)


def set_fishsanity_rules(all_location_names: Set[str], logic: StardewLogic, multiworld: MultiWorld, player: int):
    fish_prefix = "Fishsanity: "
    for fish_location in locations.locations_by_tag[LocationTags.FISHSANITY]:
        if fish_location.name in all_location_names:
            fish_name = fish_location.name[len(fish_prefix):]
            MultiWorldRules.set_rule(multiworld.get_location(fish_location.name, player),
                                     logic.has(fish_name))


def set_museumsanity_rules(all_location_names: Set[str], logic: StardewLogic, multiworld: MultiWorld, player: int,
                           world_options: StardewValleyOptions):
    museum_prefix = "Museumsanity: "
    if world_options.museumsanity == Museumsanity.option_milestones:
        for museum_milestone in locations.locations_by_tag[LocationTags.MUSEUM_MILESTONES]:
            set_museum_milestone_rule(logic, multiworld, museum_milestone, museum_prefix, player)
    elif world_options.museumsanity != Museumsanity.option_none:
        set_museum_individual_donations_rules(all_location_names, logic, multiworld, museum_prefix, player)


def set_museum_individual_donations_rules(all_location_names, logic: StardewLogic, multiworld, museum_prefix, player):
    all_donations = sorted(locations.locations_by_tag[LocationTags.MUSEUM_DONATIONS],
                           key=lambda x: all_museum_items_by_name[x.name[len(museum_prefix):]].difficulty, reverse=True)
    counter = 0
    number_donations = len(all_donations)
    for museum_location in all_donations:
        if museum_location.name in all_location_names:
            donation_name = museum_location.name[len(museum_prefix):]
            required_detectors = counter * 3 // number_donations
            rule = logic.museum.can_find_museum_item(all_museum_items_by_name[donation_name]) & logic.received(Wallet.metal_detector, required_detectors)
            MultiWorldRules.set_rule(multiworld.get_location(museum_location.name, player),
                                     rule)
        counter += 1


def set_museum_milestone_rule(logic: StardewLogic, multiworld: MultiWorld, museum_milestone, museum_prefix: str,
                              player: int):
    milestone_name = museum_milestone.name[len(museum_prefix):]
    donations_suffix = " Donations"
    minerals_suffix = " Minerals"
    artifacts_suffix = " Artifacts"
    metal_detector = Wallet.metal_detector
    rule = None
    if milestone_name.endswith(donations_suffix):
        rule = get_museum_item_count_rule(logic, donations_suffix, milestone_name, all_museum_items, logic.museum.can_find_museum_items)
    elif milestone_name.endswith(minerals_suffix):
        rule = get_museum_item_count_rule(logic, minerals_suffix, milestone_name, all_museum_minerals, logic.museum.can_find_museum_minerals)
    elif milestone_name.endswith(artifacts_suffix):
        rule = get_museum_item_count_rule(logic, artifacts_suffix, milestone_name, all_museum_artifacts, logic.museum.can_find_museum_artifacts)
    elif milestone_name == "Dwarf Scrolls":
        rule = And(*(logic.museum.can_find_museum_item(item) for item in dwarf_scrolls)) & logic.received(metal_detector, 2)
    elif milestone_name == "Skeleton Front":
        rule = And(*(logic.museum.can_find_museum_item(item) for item in skeleton_front)) & logic.received(metal_detector, 2)
    elif milestone_name == "Skeleton Middle":
        rule = And(*(logic.museum.can_find_museum_item(item) for item in skeleton_middle)) & logic.received(metal_detector, 2)
    elif milestone_name == "Skeleton Back":
        rule = And(*(logic.museum.can_find_museum_item(item) for item in skeleton_back)) & logic.received(metal_detector, 2)
    elif milestone_name == "Ancient Seed":
        rule = logic.museum.can_find_museum_item(Artifact.ancient_seed) & logic.received(metal_detector, 2)
    if rule is None:
        return
    MultiWorldRules.set_rule(multiworld.get_location(museum_milestone.name, player), rule)


def get_museum_item_count_rule(logic: StardewLogic, suffix, milestone_name, accepted_items, donation_func):
    metal_detector = Wallet.metal_detector
    num = int(milestone_name[:milestone_name.index(suffix)])
    required_detectors = (num - 1) * 3 // len(accepted_items)
    rule = donation_func(num) & logic.received(metal_detector, required_detectors)
    return rule


def set_backpack_rules(logic: StardewLogic, multiworld: MultiWorld, player: int, world_options: StardewValleyOptions):
    if world_options.backpack_progression != BackpackProgression.option_vanilla:
        MultiWorldRules.set_rule(multiworld.get_location("Large Pack", player),
                                 logic.money.can_spend(2000))
        MultiWorldRules.set_rule(multiworld.get_location("Deluxe Pack", player),
                                 (logic.money.can_spend(10000) & logic.received("Progressive Backpack")))
        if ModNames.big_backpack in world_options.mods:
            MultiWorldRules.set_rule(multiworld.get_location("Premium Pack", player),
                                     (logic.money.can_spend(150000) &
                                      logic.received("Progressive Backpack", 2)))


def set_festival_rules(all_location_names: Set[str], logic: StardewLogic, multiworld, player):
    festival_locations = []
    festival_locations.extend(locations.locations_by_tag[LocationTags.FESTIVAL])
    festival_locations.extend(locations.locations_by_tag[LocationTags.FESTIVAL_HARD])
    for festival in festival_locations:
        if festival.name in all_location_names:
            MultiWorldRules.set_rule(multiworld.get_location(festival.name, player),
                                     logic.registry.festival_rules[festival.name])


monster_eradication_prefix = "Monster Eradication: "


def set_monstersanity_rules(all_location_names: Set[str], logic: StardewLogic, multiworld, player, world_options: StardewValleyOptions):
    monstersanity_option = world_options.monstersanity
    if monstersanity_option == Monstersanity.option_none:
        return

    if monstersanity_option == Monstersanity.option_one_per_monster or monstersanity_option == Monstersanity.option_split_goals:
        set_monstersanity_monster_rules(all_location_names, logic, multiworld, player, monstersanity_option)
        return

    if monstersanity_option == Monstersanity.option_progressive_goals:
        set_monstersanity_progressive_category_rules(all_location_names, logic, multiworld, player)
        return

    set_monstersanity_category_rules(all_location_names, logic, multiworld, player, monstersanity_option)


def set_monstersanity_monster_rules(all_location_names: Set[str], logic: StardewLogic, multiworld, player, monstersanity_option):
    for monster_name in logic.monster.all_monsters_by_name:
        location_name = f"{monster_eradication_prefix}{monster_name}"
        if location_name not in all_location_names:
            continue
        location = multiworld.get_location(location_name, player)
        if monstersanity_option == Monstersanity.option_split_goals:
            rule = logic.monster.can_kill_many(logic.monster.all_monsters_by_name[monster_name])
        else:
            rule = logic.monster.can_kill(logic.monster.all_monsters_by_name[monster_name])
        MultiWorldRules.set_rule(location, rule)


def set_monstersanity_progressive_category_rules(all_location_names: Set[str], logic: StardewLogic, multiworld, player):
    for monster_category in logic.monster.all_monsters_by_category:
        set_monstersanity_progressive_single_category_rules(all_location_names, logic, multiworld, player, monster_category)


def set_monstersanity_progressive_single_category_rules(all_location_names: Set[str], logic: StardewLogic, multiworld, player, monster_category: str):
    location_names = [name for name in all_location_names if name.startswith(monster_eradication_prefix) and name.endswith(monster_category)]
    if not location_names:
        return
    location_names = sorted(location_names, key=lambda name: get_monster_eradication_number(name, monster_category))
    for i in range(5):
        location_name = location_names[i]
        set_monstersanity_progressive_category_rule(all_location_names, logic, multiworld, player, monster_category, location_name, i)


def set_monstersanity_progressive_category_rule(all_location_names: Set[str], logic: StardewLogic, multiworld, player,
                                                monster_category: str, location_name: str, goal_index):
    if location_name not in all_location_names:
        return
    location = multiworld.get_location(location_name, player)
    if goal_index < 3:
        rule = logic.monster.can_kill_any(logic.monster.all_monsters_by_category[monster_category], goal_index + 1)
    else:
        rule = logic.monster.can_kill_any(logic.monster.all_monsters_by_category[monster_category], goal_index * 2)
    MultiWorldRules.set_rule(location, rule)


def get_monster_eradication_number(location_name, monster_category) -> int:
    number = location_name[len(monster_eradication_prefix):-len(monster_category)]
    number = number.strip()
    if number.isdigit():
        return int(number)
    return 1000


def set_monstersanity_category_rules(all_location_names: Set[str], logic: StardewLogic, multiworld, player, monstersanity_option):
    for monster_category in logic.monster.all_monsters_by_category:
        location_name = f"{monster_eradication_prefix}{monster_category}"
        if location_name not in all_location_names:
            continue
        location = multiworld.get_location(location_name, player)
        if monstersanity_option == Monstersanity.option_one_per_category:
            rule = logic.monster.can_kill_any(logic.monster.all_monsters_by_category[monster_category])
        else:
            rule = logic.monster.can_kill_any(logic.monster.all_monsters_by_category[monster_category], MAX_MONTHS)
        MultiWorldRules.set_rule(location, rule)


def set_shipsanity_rules(all_location_names: Set[str], logic: StardewLogic, multiworld, player, world_options: StardewValleyOptions):
    shipsanity_option = world_options.shipsanity
    if shipsanity_option == Shipsanity.option_none:
        return

    shipsanity_prefix = "Shipsanity: "
    for location in locations.locations_by_tag[LocationTags.SHIPSANITY]:
        if location.name not in all_location_names:
            continue
        item_to_ship = location.name[len(shipsanity_prefix):]
        MultiWorldRules.set_rule(multiworld.get_location(location.name, player), logic.shipping.can_ship(item_to_ship))


def set_cooksanity_rules(all_location_names: Set[str], logic: StardewLogic, multiworld, player, world_options: StardewValleyOptions):
    cooksanity_option = world_options.cooksanity
    if cooksanity_option == Cooksanity.option_none:
        return

    cooksanity_prefix = "Cook "
    for location in locations.locations_by_tag[LocationTags.COOKSANITY]:
        if location.name not in all_location_names:
            continue
        recipe_name = location.name[len(cooksanity_prefix):]
        recipe = all_cooking_recipes_by_name[recipe_name]
        cook_rule = logic.cooking.can_cook(recipe)
        MultiWorldRules.set_rule(multiworld.get_location(location.name, player), cook_rule)


def set_chefsanity_rules(all_location_names: Set[str], logic: StardewLogic, multiworld, player, world_options: StardewValleyOptions):
    chefsanity_option = world_options.chefsanity
    if chefsanity_option == Chefsanity.option_none:
        return

    chefsanity_suffix = " Recipe"
    for location in locations.locations_by_tag[LocationTags.CHEFSANITY]:
        if location.name not in all_location_names:
            continue
        recipe_name = location.name[:-len(chefsanity_suffix)]
        recipe = all_cooking_recipes_by_name[recipe_name]
        learn_rule = logic.cooking.can_learn_recipe(recipe.source)
        MultiWorldRules.set_rule(multiworld.get_location(location.name, player), learn_rule)


def set_craftsanity_rules(all_location_names: Set[str], logic: StardewLogic, multiworld, player, world_options: StardewValleyOptions):
    craftsanity_option = world_options.craftsanity
    if craftsanity_option == Craftsanity.option_none:
        return

    craft_prefix = "Craft "
    craft_suffix = " Recipe"
    for location in locations.locations_by_tag[LocationTags.CRAFTSANITY]:
        if location.name not in all_location_names:
            continue
        if location.name.endswith(craft_suffix):
            recipe_name = location.name[:-len(craft_suffix)]
            recipe = all_crafting_recipes_by_name[recipe_name]
            craft_rule = logic.crafting.can_learn_recipe(recipe)
        else:
            recipe_name = location.name[len(craft_prefix):]
            recipe = all_crafting_recipes_by_name[recipe_name]
            craft_rule = logic.crafting.can_craft(recipe)
        MultiWorldRules.set_rule(multiworld.get_location(location.name, player), craft_rule)


def set_booksanity_rules(logic: StardewLogic, multiworld, player, content: StardewContent):
    booksanity = content.features.booksanity
    if not booksanity.is_enabled:
        return

    for book in content.find_tagged_items(ItemTag.BOOK):
        if booksanity.is_included(book):
            MultiWorldRules.set_rule(multiworld.get_location(booksanity.to_location_name(book.name), player), logic.has(book.name))

    for i, book in enumerate(booksanity.get_randomized_lost_books()):
        if i <= 0:
            continue
        MultiWorldRules.set_rule(multiworld.get_location(booksanity.to_location_name(book), player), logic.received(booksanity.progressive_lost_book, i))


def set_traveling_merchant_day_rules(logic: StardewLogic, multiworld: MultiWorld, player: int):
    for day in Weekday.all_days:
        item_for_day = f"Traveling Merchant: {day}"
        entrance_name = f"Buy from Traveling Merchant {day}"
        set_entrance_rule(multiworld, player, entrance_name, logic.received(item_for_day))


def set_arcade_machine_rules(logic: StardewLogic, multiworld: MultiWorld, player: int, world_options: StardewValleyOptions):
    play_junimo_kart_rule = logic.received(Wallet.skull_key)

    if world_options.arcade_machine_locations != ArcadeMachineLocations.option_full_shuffling:
        set_entrance_rule(multiworld, player, Entrance.play_junimo_kart, play_junimo_kart_rule)
        return

    set_entrance_rule(multiworld, player, Entrance.play_junimo_kart, play_junimo_kart_rule & logic.has("Junimo Kart Small Buff"))
    set_entrance_rule(multiworld, player, Entrance.reach_junimo_kart_2, logic.has("Junimo Kart Medium Buff"))
    set_entrance_rule(multiworld, player, Entrance.reach_junimo_kart_3, logic.has("Junimo Kart Big Buff"))
    set_entrance_rule(multiworld, player, Entrance.reach_junimo_kart_4, logic.has("Junimo Kart Max Buff"))
    set_entrance_rule(multiworld, player, Entrance.play_journey_of_the_prairie_king, logic.has("JotPK Small Buff"))
    set_entrance_rule(multiworld, player, Entrance.reach_jotpk_world_2, logic.has("JotPK Medium Buff"))
    set_entrance_rule(multiworld, player, Entrance.reach_jotpk_world_3, logic.has("JotPK Big Buff"))
    MultiWorldRules.add_rule(multiworld.get_location("Journey of the Prairie King Victory", player),
                             logic.has("JotPK Max Buff"))


def set_friendsanity_rules(logic: StardewLogic, multiworld: MultiWorld, player: int, content: StardewContent):
    if not content.features.friendsanity.is_enabled:
        return
    MultiWorldRules.add_rule(multiworld.get_location("Spouse Stardrop", player),
                             logic.relationship.has_hearts_with_any_bachelor(13))
    MultiWorldRules.add_rule(multiworld.get_location("Have a Baby", player),
                             logic.relationship.can_reproduce(1))
    MultiWorldRules.add_rule(multiworld.get_location("Have Another Baby", player),
                             logic.relationship.can_reproduce(2))

    for villager in content.villagers.values():
        for heart in content.features.friendsanity.get_randomized_hearts(villager):
            rule = logic.relationship.can_earn_relationship(villager.name, heart)
            location_name = friendsanity.to_location_name(villager.name, heart)
            MultiWorldRules.set_rule(multiworld.get_location(location_name, player), rule)

    for heart in content.features.friendsanity.get_pet_randomized_hearts():
        rule = logic.pet.can_befriend_pet(heart)
        location_name = friendsanity.to_location_name(NPC.pet, heart)
        MultiWorldRules.set_rule(multiworld.get_location(location_name, player), rule)


def set_deepwoods_rules(logic: StardewLogic, multiworld: MultiWorld, player: int, world_options: StardewValleyOptions):
    if ModNames.deepwoods in world_options.mods:
        MultiWorldRules.add_rule(multiworld.get_location("Breaking Up Deep Woods Gingerbread House", player),
                                 logic.tool.has_tool(Tool.axe, "Gold"))
        MultiWorldRules.add_rule(multiworld.get_location("Chop Down a Deep Woods Iridium Tree", player),
                                 logic.tool.has_tool(Tool.axe, "Iridium"))
        set_entrance_rule(multiworld, player, DeepWoodsEntrance.use_woods_obelisk, logic.received("Woods Obelisk"))
        for depth in range(10, 100 + 10, 10):
            set_entrance_rule(multiworld, player, move_to_woods_depth(depth), logic.mod.deepwoods.can_chop_to_depth(depth))
        MultiWorldRules.add_rule(multiworld.get_location("The Sword in the Stone", player),
                                 logic.mod.deepwoods.can_pull_sword() & logic.mod.deepwoods.can_chop_to_depth(100))


def set_magic_spell_rules(logic: StardewLogic, multiworld: MultiWorld, player: int, world_options: StardewValleyOptions):
    if ModNames.magic not in world_options.mods:
        return

    MultiWorldRules.add_rule(multiworld.get_location("Analyze: Clear Debris", player),
                             (logic.tool.has_tool("Axe", "Basic") | logic.tool.has_tool("Pickaxe", "Basic")))
    MultiWorldRules.add_rule(multiworld.get_location("Analyze: Till", player),
                             logic.tool.has_tool("Hoe", "Basic"))
    MultiWorldRules.add_rule(multiworld.get_location("Analyze: Water", player),
                             logic.tool.has_tool("Watering Can", "Basic"))
    MultiWorldRules.add_rule(multiworld.get_location("Analyze All Toil School Locations", player),
                             (logic.tool.has_tool("Watering Can", "Basic") & logic.tool.has_tool("Hoe", "Basic")
                              & (logic.tool.has_tool("Axe", "Basic") | logic.tool.has_tool("Pickaxe", "Basic"))))
    # Do I *want* to add boots into logic when you get them even in vanilla without effort?  idk
<<<<<<< HEAD
    MultiWorldRules.add_rule(multiworld.get_location("Analyze: Evac", player),
                             logic.ability.can_mine_perfectly())
    MultiWorldRules.add_rule(multiworld.get_location("Analyze: Haste", player),
                             logic.has("Coffee"))
    MultiWorldRules.add_rule(multiworld.get_location("Analyze: Heal", player),
                             logic.has("Life Elixir"))
    MultiWorldRules.add_rule(multiworld.get_location("Analyze All Life School Locations", player),
                             (logic.has("Coffee") & logic.has("Life Elixir")
                              & logic.ability.can_mine_perfectly()))
    MultiWorldRules.add_rule(multiworld.get_location("Analyze: Descend", player),
                             logic.region.can_reach(Region.mines))
    MultiWorldRules.add_rule(multiworld.get_location("Analyze: Fireball", player),
                             logic.has("Fire Quartz"))
    MultiWorldRules.add_rule(multiworld.get_location("Analyze: Frostbolt", player),
                             logic.region.can_reach(Region.mines_floor_60) & logic.skill.can_fish(difficulty=85))
    MultiWorldRules.add_rule(multiworld.get_location("Analyze All Elemental School Locations", player),
                             logic.has("Fire Quartz") & logic.region.can_reach(Region.mines_floor_60) & logic.skill.can_fish(difficulty=85))
    # MultiWorldRules.add_rule(multiworld.get_location("Analyze: Lantern", player),)
    MultiWorldRules.add_rule(multiworld.get_location("Analyze: Tendrils", player),
                             logic.region.can_reach(Region.farm))
    MultiWorldRules.add_rule(multiworld.get_location("Analyze: Shockwave", player),
                             logic.has("Earth Crystal"))
    MultiWorldRules.add_rule(multiworld.get_location("Analyze All Nature School Locations", player),
                             (logic.has("Earth Crystal") & logic.region.can_reach("Farm"))),
    MultiWorldRules.add_rule(multiworld.get_location("Analyze: Meteor", player),
                             (logic.region.can_reach(Region.farm) & logic.time.has_lived_months(12))),
    MultiWorldRules.add_rule(multiworld.get_location("Analyze: Lucksteal", player),
                             logic.region.can_reach(Region.witch_hut))
    MultiWorldRules.add_rule(multiworld.get_location("Analyze: Bloodmana", player),
                             logic.region.can_reach(Region.mines_floor_100))
    MultiWorldRules.add_rule(multiworld.get_location("Analyze All Eldritch School Locations", player),
                             (logic.region.can_reach(Region.witch_hut) &
                              logic.region.can_reach(Region.mines_floor_100) &
                              logic.region.can_reach(Region.farm) & logic.time.has_lived_months(12)))
    MultiWorldRules.add_rule(multiworld.get_location("Analyze Every Magic School Location", player),
                             (logic.tool.has_tool("Watering Can", "Basic") & logic.tool.has_tool("Hoe", "Basic")
                              & (logic.tool.has_tool("Axe", "Basic") | logic.tool.has_tool("Pickaxe", "Basic")) &
                              logic.has("Coffee") & logic.has("Life Elixir")
                              & logic.ability.can_mine_perfectly() & logic.has("Earth Crystal") &
                              logic.has("Fire Quartz") & logic.skill.can_fish(difficulty=85) &
                              logic.region.can_reach(Region.witch_hut) &
                              logic.region.can_reach(Region.mines_floor_100) &
                              logic.region.can_reach(Region.farm) & logic.time.has_lived_months(12)))
=======
    set_rule(multiworld.get_location("Analyze: Evac", player),
             logic.ability.can_mine_perfectly())
    set_rule(multiworld.get_location("Analyze: Haste", player),
             logic.has("Coffee"))
    set_rule(multiworld.get_location("Analyze: Heal", player),
             logic.has("Life Elixir"))
    set_rule(multiworld.get_location("Analyze All Life School Locations", player),
             (logic.has("Coffee") & logic.has("Life Elixir")
              & logic.ability.can_mine_perfectly()))
    set_rule(multiworld.get_location("Analyze: Descend", player),
             logic.region.can_reach(Region.mines))
    set_rule(multiworld.get_location("Analyze: Fireball", player),
             logic.has("Fire Quartz"))
    set_rule(multiworld.get_location("Analyze: Frostbolt", player),
             logic.region.can_reach(Region.mines_floor_60) & logic.fishing.can_fish(85))
    set_rule(multiworld.get_location("Analyze All Elemental School Locations", player),
             logic.has("Fire Quartz") & logic.region.can_reach(Region.mines_floor_60) & logic.fishing.can_fish(85))
    # set_rule(multiworld.get_location("Analyze: Lantern", player),)
    set_rule(multiworld.get_location("Analyze: Tendrils", player),
             logic.region.can_reach(Region.farm))
    set_rule(multiworld.get_location("Analyze: Shockwave", player),
             logic.has("Earth Crystal"))
    set_rule(multiworld.get_location("Analyze All Nature School Locations", player),
             (logic.has("Earth Crystal") & logic.region.can_reach("Farm"))),
    set_rule(multiworld.get_location("Analyze: Meteor", player),
             (logic.region.can_reach(Region.farm) & logic.time.has_lived_months(12))),
    set_rule(multiworld.get_location("Analyze: Lucksteal", player),
             logic.region.can_reach(Region.witch_hut))
    set_rule(multiworld.get_location("Analyze: Bloodmana", player),
             logic.region.can_reach(Region.mines_floor_100))
    set_rule(multiworld.get_location("Analyze All Eldritch School Locations", player),
             (logic.region.can_reach(Region.witch_hut) &
              logic.region.can_reach(Region.mines_floor_100) &
              logic.region.can_reach(Region.farm) & logic.time.has_lived_months(12)))
    set_rule(multiworld.get_location("Analyze Every Magic School Location", player),
             (logic.tool.has_tool("Watering Can", "Basic") & logic.tool.has_tool("Hoe", "Basic")
              & (logic.tool.has_tool("Axe", "Basic") | logic.tool.has_tool("Pickaxe", "Basic")) &
              logic.has("Coffee") & logic.has("Life Elixir")
              & logic.ability.can_mine_perfectly() & logic.has("Earth Crystal") &
              logic.has("Fire Quartz") & logic.fishing.can_fish(85) &
              logic.region.can_reach(Region.witch_hut) &
              logic.region.can_reach(Region.mines_floor_100) &
              logic.region.can_reach(Region.farm) & logic.time.has_lived_months(12)))
>>>>>>> b2d2c8e5


def set_sve_rules(logic: StardewLogic, multiworld: MultiWorld, player: int, world_options: StardewValleyOptions):
    if ModNames.sve not in world_options.mods:
        return
    set_entrance_rule(multiworld, player, SVEEntrance.forest_to_lost_woods, logic.bundle.can_complete_community_center)
    set_entrance_rule(multiworld, player, SVEEntrance.enter_summit, logic.mod.sve.has_iridium_bomb())
    set_entrance_rule(multiworld, player, SVEEntrance.backwoods_to_grove, logic.mod.sve.has_any_rune())
    set_entrance_rule(multiworld, player, SVEEntrance.badlands_to_cave, logic.has("Aegis Elixir") | logic.combat.can_fight_at_level(Performance.maximum))
    set_entrance_rule(multiworld, player, SVEEntrance.forest_west_to_spring, logic.quest.can_complete_quest(Quest.magic_ink))
    set_entrance_rule(multiworld, player, SVEEntrance.railroad_to_grampleton_station, logic.received(SVEQuestItem.scarlett_job_offer))
    set_entrance_rule(multiworld, player, SVEEntrance.secret_woods_to_west, logic.tool.has_tool(Tool.axe, ToolMaterial.iron))
    set_entrance_rule(multiworld, player, SVEEntrance.grandpa_shed_to_interior, logic.tool.has_tool(Tool.axe, ToolMaterial.iron))
    set_entrance_rule(multiworld, player, SVEEntrance.aurora_warp_to_aurora, logic.received(SVERunes.nexus_aurora))
    set_entrance_rule(multiworld, player, SVEEntrance.farm_warp_to_farm, logic.received(SVERunes.nexus_farm))
    set_entrance_rule(multiworld, player, SVEEntrance.guild_warp_to_guild, logic.received(SVERunes.nexus_guild))
    set_entrance_rule(multiworld, player, SVEEntrance.junimo_warp_to_junimo, logic.received(SVERunes.nexus_junimo))
    set_entrance_rule(multiworld, player, SVEEntrance.spring_warp_to_spring, logic.received(SVERunes.nexus_spring))
    set_entrance_rule(multiworld, player, SVEEntrance.outpost_warp_to_outpost, logic.received(SVERunes.nexus_outpost))
    set_entrance_rule(multiworld, player, SVEEntrance.wizard_warp_to_wizard, logic.received(SVERunes.nexus_wizard))
    set_entrance_rule(multiworld, player, SVEEntrance.use_purple_junimo, logic.relationship.has_hearts(ModNPC.apples, 10))
    set_entrance_rule(multiworld, player, SVEEntrance.grandpa_interior_to_upstairs, logic.mod.sve.has_grandpa_shed_repaired())
    set_entrance_rule(multiworld, player, SVEEntrance.use_bear_shop, (logic.mod.sve.can_buy_bear_recipe()))
    set_entrance_rule(multiworld, player, SVEEntrance.railroad_to_grampleton_station, logic.received(SVEQuestItem.scarlett_job_offer))
    set_entrance_rule(multiworld, player, SVEEntrance.museum_to_gunther_bedroom, logic.relationship.has_hearts(ModNPC.gunther, 2))
    logic.mod.sve.initialize_rules()
    for location in logic.registry.sve_location_rules:
        MultiWorldRules.set_rule(multiworld.get_location(location, player),
                                 logic.registry.sve_location_rules[location])
    set_sve_ginger_island_rules(logic, multiworld, player, world_options)
    set_boarding_house_rules(logic, multiworld, player, world_options)


def set_sve_ginger_island_rules(logic: StardewLogic, multiworld: MultiWorld, player: int, world_options: StardewValleyOptions):
    if world_options.exclude_ginger_island == ExcludeGingerIsland.option_true:
        return
    set_entrance_rule(multiworld, player, SVEEntrance.summit_to_highlands, logic.mod.sve.has_marlon_boat())
    set_entrance_rule(multiworld, player, SVEEntrance.wizard_to_fable_reef, logic.received(SVEQuestItem.fable_reef_portal))
    set_entrance_rule(multiworld, player, SVEEntrance.highlands_to_cave,
                      logic.tool.has_tool(Tool.pickaxe, ToolMaterial.iron) & logic.tool.has_tool(Tool.axe, ToolMaterial.iron))
    set_entrance_rule(multiworld, player, SVEEntrance.highlands_to_pond, logic.tool.has_tool(Tool.axe, ToolMaterial.iron))


def set_boarding_house_rules(logic: StardewLogic, multiworld: MultiWorld, player: int, world_options: StardewValleyOptions):
    if ModNames.boarding_house not in world_options.mods:
        return
    set_entrance_rule(multiworld, player, BoardingHouseEntrance.the_lost_valley_to_lost_valley_ruins, logic.tool.has_tool(Tool.axe, ToolMaterial.iron))


def set_entrance_rule(multiworld, player, entrance: str, rule: StardewRule):
    try:
        potentially_required_regions = look_for_indirect_connection(rule)
        if potentially_required_regions:
            for region in potentially_required_regions:
                logger.debug(f"Registering indirect condition for {region} -> {entrance}")
                multiworld.register_indirect_condition(multiworld.get_region(region, player), multiworld.get_entrance(entrance, player))

        MultiWorldRules.set_rule(multiworld.get_entrance(entrance, player), rule)
    except KeyError as ex:
        logger.error(f"""Failed to evaluate indirect connection in: {explain(rule, CollectionState(multiworld))}""")
        raise ex


def set_island_entrance_rule(multiworld, player, entrance: str, rule: StardewRule, world_options: StardewValleyOptions):
    if world_options.exclude_ginger_island == ExcludeGingerIsland.option_true:
        return
    set_entrance_rule(multiworld, player, entrance, rule)


def set_many_island_entrances_rules(multiworld, player, entrance_rules: Dict[str, StardewRule], world_options: StardewValleyOptions):
    if world_options.exclude_ginger_island == ExcludeGingerIsland.option_true:
        return
    for entrance, rule in entrance_rules.items():
        set_entrance_rule(multiworld, player, entrance, rule)<|MERGE_RESOLUTION|>--- conflicted
+++ resolved
@@ -943,51 +943,6 @@
                              (logic.tool.has_tool("Watering Can", "Basic") & logic.tool.has_tool("Hoe", "Basic")
                               & (logic.tool.has_tool("Axe", "Basic") | logic.tool.has_tool("Pickaxe", "Basic"))))
     # Do I *want* to add boots into logic when you get them even in vanilla without effort?  idk
-<<<<<<< HEAD
-    MultiWorldRules.add_rule(multiworld.get_location("Analyze: Evac", player),
-                             logic.ability.can_mine_perfectly())
-    MultiWorldRules.add_rule(multiworld.get_location("Analyze: Haste", player),
-                             logic.has("Coffee"))
-    MultiWorldRules.add_rule(multiworld.get_location("Analyze: Heal", player),
-                             logic.has("Life Elixir"))
-    MultiWorldRules.add_rule(multiworld.get_location("Analyze All Life School Locations", player),
-                             (logic.has("Coffee") & logic.has("Life Elixir")
-                              & logic.ability.can_mine_perfectly()))
-    MultiWorldRules.add_rule(multiworld.get_location("Analyze: Descend", player),
-                             logic.region.can_reach(Region.mines))
-    MultiWorldRules.add_rule(multiworld.get_location("Analyze: Fireball", player),
-                             logic.has("Fire Quartz"))
-    MultiWorldRules.add_rule(multiworld.get_location("Analyze: Frostbolt", player),
-                             logic.region.can_reach(Region.mines_floor_60) & logic.skill.can_fish(difficulty=85))
-    MultiWorldRules.add_rule(multiworld.get_location("Analyze All Elemental School Locations", player),
-                             logic.has("Fire Quartz") & logic.region.can_reach(Region.mines_floor_60) & logic.skill.can_fish(difficulty=85))
-    # MultiWorldRules.add_rule(multiworld.get_location("Analyze: Lantern", player),)
-    MultiWorldRules.add_rule(multiworld.get_location("Analyze: Tendrils", player),
-                             logic.region.can_reach(Region.farm))
-    MultiWorldRules.add_rule(multiworld.get_location("Analyze: Shockwave", player),
-                             logic.has("Earth Crystal"))
-    MultiWorldRules.add_rule(multiworld.get_location("Analyze All Nature School Locations", player),
-                             (logic.has("Earth Crystal") & logic.region.can_reach("Farm"))),
-    MultiWorldRules.add_rule(multiworld.get_location("Analyze: Meteor", player),
-                             (logic.region.can_reach(Region.farm) & logic.time.has_lived_months(12))),
-    MultiWorldRules.add_rule(multiworld.get_location("Analyze: Lucksteal", player),
-                             logic.region.can_reach(Region.witch_hut))
-    MultiWorldRules.add_rule(multiworld.get_location("Analyze: Bloodmana", player),
-                             logic.region.can_reach(Region.mines_floor_100))
-    MultiWorldRules.add_rule(multiworld.get_location("Analyze All Eldritch School Locations", player),
-                             (logic.region.can_reach(Region.witch_hut) &
-                              logic.region.can_reach(Region.mines_floor_100) &
-                              logic.region.can_reach(Region.farm) & logic.time.has_lived_months(12)))
-    MultiWorldRules.add_rule(multiworld.get_location("Analyze Every Magic School Location", player),
-                             (logic.tool.has_tool("Watering Can", "Basic") & logic.tool.has_tool("Hoe", "Basic")
-                              & (logic.tool.has_tool("Axe", "Basic") | logic.tool.has_tool("Pickaxe", "Basic")) &
-                              logic.has("Coffee") & logic.has("Life Elixir")
-                              & logic.ability.can_mine_perfectly() & logic.has("Earth Crystal") &
-                              logic.has("Fire Quartz") & logic.skill.can_fish(difficulty=85) &
-                              logic.region.can_reach(Region.witch_hut) &
-                              logic.region.can_reach(Region.mines_floor_100) &
-                              logic.region.can_reach(Region.farm) & logic.time.has_lived_months(12)))
-=======
     set_rule(multiworld.get_location("Analyze: Evac", player),
              logic.ability.can_mine_perfectly())
     set_rule(multiworld.get_location("Analyze: Haste", player),
@@ -1031,7 +986,6 @@
               logic.region.can_reach(Region.witch_hut) &
               logic.region.can_reach(Region.mines_floor_100) &
               logic.region.can_reach(Region.farm) & logic.time.has_lived_months(12)))
->>>>>>> b2d2c8e5
 
 
 def set_sve_rules(logic: StardewLogic, multiworld: MultiWorld, player: int, world_options: StardewValleyOptions):

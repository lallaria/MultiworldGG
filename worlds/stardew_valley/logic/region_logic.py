<<<<<<< HEAD
from typing import Tuple, Union

from Utils import cache_self1
from .base_logic import BaseLogic, BaseLogicMixin
from .has_logic import HasLogicMixin
from ..options import EntranceRandomization
from ..stardew_rule import StardewRule, Reach, false_, true_
from ..strings.region_names import Region

main_outside_area = {Region.menu, Region.stardew_valley, Region.farm_house, Region.farm, Region.town, Region.beach, Region.mountain, Region.forest,
                     Region.bus_stop, Region.backwoods, Region.bus_tunnel, Region.tunnel_entrance}
always_accessible_regions_without_er = {*main_outside_area, Region.community_center, Region.pantry, Region.crafts_room, Region.fish_tank, Region.boiler_room,
                                        Region.vault, Region.bulletin_board, Region.mines, Region.hospital, Region.carpenter, Region.alex_house,
                                        Region.elliott_house, Region.ranch, Region.farm_cave, Region.wizard_tower, Region.tent, Region.pierre_store,
                                        Region.saloon, Region.blacksmith, Region.trailer, Region.museum, Region.mayor_house, Region.haley_house,
                                        Region.sam_house, Region.jojamart, Region.fish_shop}

always_regions_by_setting = {EntranceRandomization.option_disabled: always_accessible_regions_without_er,
                             EntranceRandomization.option_pelican_town: always_accessible_regions_without_er,
                             EntranceRandomization.option_non_progression: always_accessible_regions_without_er,
                             EntranceRandomization.option_buildings_without_house: main_outside_area,
                             EntranceRandomization.option_buildings: main_outside_area,
                             EntranceRandomization.option_chaos: always_accessible_regions_without_er}


class RegionLogicMixin(BaseLogicMixin):
    def __init__(self, *args, **kwargs):
        super().__init__(*args, **kwargs)
        self.region = RegionLogic(*args, **kwargs)


class RegionLogic(BaseLogic):

    @cache_self1
    def can_reach(self, region_name: str) -> StardewRule:
        if region_name in always_regions_by_setting[self.options.entrance_randomization]:
            return true_

        if region_name not in self.regions:
            return false_

        return Reach(region_name, "Region", self.player)

    @cache_self1
    def can_reach_any(self, region_names: Tuple[str, ...]) -> StardewRule:
        if any(r in always_regions_by_setting[self.options.entrance_randomization] for r in region_names):
            return true_

        return self.logic.or_(*(self.logic.region.can_reach(spot) for spot in region_names))

    @cache_self1
    def can_reach_all(self, region_names: Tuple[str, ...]) -> StardewRule:
        return self.logic.and_(*(self.logic.region.can_reach(spot) for spot in region_names))

    @cache_self1
    def can_reach_all_except_one(self, region_names: Tuple[str, ...]) -> StardewRule:
        region_names = list(region_names)
        num_required = len(region_names) - 1
        if num_required <= 0:
            num_required = len(region_names)
        return self.logic.count(num_required, *(self.logic.region.can_reach(spot) for spot in region_names))

    @cache_self1
    def can_reach_location(self, location_name: str) -> StardewRule:
        return Reach(location_name, "Location", self.player)

    # @cache_self1
    # def can_reach_entrance(self, entrance_name: str) -> StardewRule:
    #     return Reach(entrance_name, "Entrance", self.player)
=======
from typing import Tuple

from Utils import cache_self1
from .base_logic import BaseLogic, BaseLogicMixin
from ..options import EntranceRandomization
from ..stardew_rule import StardewRule, Reach, false_, true_
from ..strings.region_names import Region

main_outside_area = {Region.menu, Region.stardew_valley, Region.farm_house, Region.farm, Region.town, Region.beach, Region.mountain, Region.forest,
                     Region.bus_stop, Region.backwoods, Region.bus_tunnel, Region.tunnel_entrance}
always_accessible_regions_with_non_progression_er = {*main_outside_area, Region.mines, Region.hospital, Region.carpenter, Region.alex_house,
                                                     Region.ranch, Region.farm_cave, Region.wizard_tower, Region.tent,
                                                     Region.pierre_store, Region.saloon, Region.blacksmith, Region.trailer, Region.museum, Region.mayor_house,
                                                     Region.haley_house, Region.sam_house, Region.jojamart, Region.fish_shop}
always_accessible_regions_without_er = {*always_accessible_regions_with_non_progression_er, Region.community_center, Region.pantry, Region.crafts_room,
                                        Region.fish_tank, Region.boiler_room, Region.vault, Region.bulletin_board}

always_regions_by_setting = {EntranceRandomization.option_disabled: always_accessible_regions_without_er,
                             EntranceRandomization.option_pelican_town: always_accessible_regions_without_er,
                             EntranceRandomization.option_non_progression: always_accessible_regions_with_non_progression_er,
                             EntranceRandomization.option_buildings_without_house: main_outside_area,
                             EntranceRandomization.option_buildings: main_outside_area,
                             EntranceRandomization.option_chaos: always_accessible_regions_without_er}


class RegionLogicMixin(BaseLogicMixin):
    def __init__(self, *args, **kwargs):
        super().__init__(*args, **kwargs)
        self.region = RegionLogic(*args, **kwargs)


class RegionLogic(BaseLogic):

    @cache_self1
    def can_reach(self, region_name: str) -> StardewRule:
        if region_name in always_regions_by_setting[self.options.entrance_randomization]:
            return true_

        if region_name not in self.regions:
            return false_

        return Reach(region_name, "Region", self.player)

    @cache_self1
    def can_reach_any(self, region_names: Tuple[str, ...]) -> StardewRule:
        if any(r in always_regions_by_setting[self.options.entrance_randomization] for r in region_names):
            return true_

        return self.logic.or_(*(self.logic.region.can_reach(spot) for spot in region_names))

    @cache_self1
    def can_reach_all(self, region_names: Tuple[str, ...]) -> StardewRule:
        return self.logic.and_(*(self.logic.region.can_reach(spot) for spot in region_names))

    @cache_self1
    def can_reach_all_except_one(self, region_names: Tuple[str, ...]) -> StardewRule:
        region_names = list(region_names)
        num_required = len(region_names) - 1
        if num_required <= 0:
            num_required = len(region_names)
        return self.logic.count(num_required, *(self.logic.region.can_reach(spot) for spot in region_names))

    @cache_self1
    def can_reach_location(self, location_name: str) -> StardewRule:
        return Reach(location_name, "Location", self.player)

    # @cache_self1
    # def can_reach_entrance(self, entrance_name: str) -> StardewRule:
    #     return Reach(entrance_name, "Entrance", self.player)
>>>>>>> fab75d3a
<|MERGE_RESOLUTION|>--- conflicted
+++ resolved
@@ -1,74 +1,3 @@
-<<<<<<< HEAD
-from typing import Tuple, Union
-
-from Utils import cache_self1
-from .base_logic import BaseLogic, BaseLogicMixin
-from .has_logic import HasLogicMixin
-from ..options import EntranceRandomization
-from ..stardew_rule import StardewRule, Reach, false_, true_
-from ..strings.region_names import Region
-
-main_outside_area = {Region.menu, Region.stardew_valley, Region.farm_house, Region.farm, Region.town, Region.beach, Region.mountain, Region.forest,
-                     Region.bus_stop, Region.backwoods, Region.bus_tunnel, Region.tunnel_entrance}
-always_accessible_regions_without_er = {*main_outside_area, Region.community_center, Region.pantry, Region.crafts_room, Region.fish_tank, Region.boiler_room,
-                                        Region.vault, Region.bulletin_board, Region.mines, Region.hospital, Region.carpenter, Region.alex_house,
-                                        Region.elliott_house, Region.ranch, Region.farm_cave, Region.wizard_tower, Region.tent, Region.pierre_store,
-                                        Region.saloon, Region.blacksmith, Region.trailer, Region.museum, Region.mayor_house, Region.haley_house,
-                                        Region.sam_house, Region.jojamart, Region.fish_shop}
-
-always_regions_by_setting = {EntranceRandomization.option_disabled: always_accessible_regions_without_er,
-                             EntranceRandomization.option_pelican_town: always_accessible_regions_without_er,
-                             EntranceRandomization.option_non_progression: always_accessible_regions_without_er,
-                             EntranceRandomization.option_buildings_without_house: main_outside_area,
-                             EntranceRandomization.option_buildings: main_outside_area,
-                             EntranceRandomization.option_chaos: always_accessible_regions_without_er}
-
-
-class RegionLogicMixin(BaseLogicMixin):
-    def __init__(self, *args, **kwargs):
-        super().__init__(*args, **kwargs)
-        self.region = RegionLogic(*args, **kwargs)
-
-
-class RegionLogic(BaseLogic):
-
-    @cache_self1
-    def can_reach(self, region_name: str) -> StardewRule:
-        if region_name in always_regions_by_setting[self.options.entrance_randomization]:
-            return true_
-
-        if region_name not in self.regions:
-            return false_
-
-        return Reach(region_name, "Region", self.player)
-
-    @cache_self1
-    def can_reach_any(self, region_names: Tuple[str, ...]) -> StardewRule:
-        if any(r in always_regions_by_setting[self.options.entrance_randomization] for r in region_names):
-            return true_
-
-        return self.logic.or_(*(self.logic.region.can_reach(spot) for spot in region_names))
-
-    @cache_self1
-    def can_reach_all(self, region_names: Tuple[str, ...]) -> StardewRule:
-        return self.logic.and_(*(self.logic.region.can_reach(spot) for spot in region_names))
-
-    @cache_self1
-    def can_reach_all_except_one(self, region_names: Tuple[str, ...]) -> StardewRule:
-        region_names = list(region_names)
-        num_required = len(region_names) - 1
-        if num_required <= 0:
-            num_required = len(region_names)
-        return self.logic.count(num_required, *(self.logic.region.can_reach(spot) for spot in region_names))
-
-    @cache_self1
-    def can_reach_location(self, location_name: str) -> StardewRule:
-        return Reach(location_name, "Location", self.player)
-
-    # @cache_self1
-    # def can_reach_entrance(self, entrance_name: str) -> StardewRule:
-    #     return Reach(entrance_name, "Entrance", self.player)
-=======
 from typing import Tuple
 
 from Utils import cache_self1
@@ -137,5 +66,4 @@
 
     # @cache_self1
     # def can_reach_entrance(self, entrance_name: str) -> StardewRule:
-    #     return Reach(entrance_name, "Entrance", self.player)
->>>>>>> fab75d3a
+    #     return Reach(entrance_name, "Entrance", self.player)
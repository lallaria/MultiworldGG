--- conflicted
+++ resolved
@@ -1,120 +1,3 @@
-<<<<<<< HEAD
-from typing import Union
-
-from Utils import cache_self1
-from .base_logic import BaseLogicMixin, BaseLogic
-from .has_logic import HasLogicMixin
-from .received_logic import ReceivedLogicMixin
-from .region_logic import RegionLogicMixin
-from .season_logic import SeasonLogicMixin
-from .skill_logic import SkillLogicMixin
-from .tool_logic import ToolLogicMixin
-from ..data import fish_data
-from ..data.fish_data import FishItem
-from ..options import ExcludeGingerIsland
-from ..options import SpecialOrderLocations
-from ..stardew_rule import StardewRule, True_, False_
-from ..strings.ap_names.mods.mod_items import SVEQuestItem
-from ..strings.craftable_names import Fishing
-from ..strings.fish_names import SVEFish
-from ..strings.machine_names import Machine
-from ..strings.quality_names import FishQuality
-from ..strings.region_names import Region
-from ..strings.skill_names import Skill
-
-
-class FishingLogicMixin(BaseLogicMixin):
-    def __init__(self, *args, **kwargs):
-        super().__init__(*args, **kwargs)
-        self.fishing = FishingLogic(*args, **kwargs)
-
-
-class FishingLogic(BaseLogic[Union[HasLogicMixin, FishingLogicMixin, ReceivedLogicMixin, RegionLogicMixin, SeasonLogicMixin, ToolLogicMixin,
-                                   SkillLogicMixin]]):
-    def can_fish_in_freshwater(self) -> StardewRule:
-        return self.logic.skill.can_fish() & self.logic.region.can_reach_any((Region.forest, Region.town, Region.mountain))
-
-    def has_max_fishing(self) -> StardewRule:
-        return self.logic.tool.has_fishing_rod(4) & self.logic.skill.has_level(Skill.fishing, 10)
-
-    def can_fish_chests(self) -> StardewRule:
-        return self.logic.tool.has_fishing_rod(4) & self.logic.skill.has_level(Skill.fishing, 6)
-
-    def can_fish_at(self, region: str) -> StardewRule:
-        return self.logic.skill.can_fish() & self.logic.region.can_reach(region)
-
-    @cache_self1
-    def can_catch_fish(self, fish: FishItem) -> StardewRule:
-        quest_rule = True_()
-        if fish.extended_family:
-            quest_rule = self.logic.fishing.can_start_extended_family_quest()
-        region_rule = self.logic.region.can_reach_any(fish.locations)
-        season_rule = self.logic.season.has_any(fish.seasons)
-        if fish.difficulty == -1:
-            difficulty_rule = self.logic.skill.can_crab_pot
-        else:
-            difficulty_rule = self.logic.skill.can_fish(difficulty=(120 if fish.legendary else fish.difficulty))
-        if fish.name == SVEFish.kittyfish:
-            item_rule = self.logic.received(SVEQuestItem.kittyfish_spell)
-        else:
-            item_rule = True_()
-        return quest_rule & region_rule & season_rule & difficulty_rule & item_rule
-
-    def can_catch_fish_for_fishsanity(self, fish: FishItem) -> StardewRule:
-        """ Rule could be different from the basic `can_catch_fish`. Imagine a fishsanity setting where you need to catch every fish with gold quality.
-        """
-        return self.logic.fishing.can_catch_fish(fish)
-
-    def can_start_extended_family_quest(self) -> StardewRule:
-        if self.options.exclude_ginger_island == ExcludeGingerIsland.option_true:
-            return False_()
-        if not self.options.special_order_locations & SpecialOrderLocations.value_qi:
-            return False_()
-        return (self.logic.region.can_reach(Region.qi_walnut_room) &
-                self.logic.and_(*(self.logic.fishing.can_catch_fish(fish) for fish in fish_data.vanilla_legendary_fish)))
-
-    def can_catch_quality_fish(self, fish_quality: str) -> StardewRule:
-        if fish_quality == FishQuality.basic:
-            return True_()
-        if fish_quality == FishQuality.silver:
-            return self.logic.tool.has_fishing_rod(2)
-        if fish_quality == FishQuality.gold:
-            return self.logic.skill.has_level(Skill.fishing, 4) & self.can_use_tackle(Fishing.quality_bobber)
-        if fish_quality == FishQuality.iridium:
-            return self.logic.skill.has_level(Skill.fishing, 10) & self.can_use_tackle(Fishing.quality_bobber)
-
-        raise ValueError(f"Quality {fish_quality} is unknown.")
-
-    def can_use_tackle(self, tackle: str) -> StardewRule:
-        return self.logic.tool.has_fishing_rod(4) & self.logic.has(tackle)
-
-    def can_catch_every_fish(self) -> StardewRule:
-        rules = [self.has_max_fishing()]
-
-        rules.extend(
-            self.logic.fishing.can_catch_fish(fish)
-            for fish in self.content.fishes.values()
-        )
-
-        return self.logic.and_(*rules)
-
-    def can_catch_every_fish_for_fishsanity(self) -> StardewRule:
-        if not self.content.features.fishsanity.is_enabled:
-            return self.can_catch_every_fish()
-
-        rules = [self.has_max_fishing()]
-
-        rules.extend(
-            self.logic.fishing.can_catch_fish_for_fishsanity(fish)
-            for fish in self.content.fishes.values()
-            if self.content.features.fishsanity.is_included(fish)
-        )
-
-        return self.logic.and_(*rules)
-
-    def has_specific_bait(self, fish: FishItem) -> StardewRule:
-        return self.can_catch_fish(fish) & self.logic.has(Machine.bait_maker)
-=======
 from functools import cached_property
 
 from Utils import cache_self1
@@ -250,5 +133,4 @@
         else:
             crab_pot_rule = crab_pot_rule & self.logic.skill.can_get_fishing_xp
 
-        return crab_pot_rule
->>>>>>> b2d2c8e5
+        return crab_pot_rule
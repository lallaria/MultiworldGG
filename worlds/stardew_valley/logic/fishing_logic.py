<<<<<<< HEAD
from functools import cached_property

from Utils import cache_self1
from .base_logic import BaseLogicMixin, BaseLogic
from ..data import fish_data
from ..data.fish_data import FishItem
from ..options import ExcludeGingerIsland, SpecialOrderLocations
from ..stardew_rule import StardewRule, True_, False_
from ..strings.ap_names.mods.mod_items import SVEQuestItem
from ..strings.craftable_names import Fishing
from ..strings.fish_names import SVEFish
from ..strings.machine_names import Machine
from ..strings.quality_names import FishQuality
from ..strings.region_names import Region
from ..strings.skill_names import Skill

fishing_regions = (Region.beach, Region.town, Region.forest, Region.mountain, Region.island_south, Region.island_west)


class FishingLogicMixin(BaseLogicMixin):
    def __init__(self, *args, **kwargs):
        super().__init__(*args, **kwargs)
        self.fishing = FishingLogic(*args, **kwargs)


class FishingLogic(BaseLogic):
    @cache_self1
    def can_fish_anywhere(self, difficulty: int = 0) -> StardewRule:
        return self.logic.fishing.can_fish(difficulty) & self.logic.region.can_reach_any(fishing_regions)

    def can_fish_in_freshwater(self) -> StardewRule:
        return self.logic.fishing.can_fish() & self.logic.region.can_reach_any((Region.forest, Region.town, Region.mountain))

    @cached_property
    def has_max_fishing(self) -> StardewRule:
        return self.logic.tool.has_fishing_rod(4) & self.logic.skill.has_level(Skill.fishing, 10)

    @cached_property
    def can_fish_chests(self) -> StardewRule:
        return self.logic.tool.has_fishing_rod(4) & self.logic.skill.has_level(Skill.fishing, 6)

    @cache_self1
    def can_fish_at(self, region: str) -> StardewRule:
        return self.logic.fishing.can_fish() & self.logic.region.can_reach(region)

    @cache_self1
    def can_fish(self, difficulty: int = 0) -> StardewRule:
        skill_required = min(10, max(0, int((difficulty / 10) - 1)))
        if difficulty <= 40:
            skill_required = 0

        skill_rule = self.logic.skill.has_level(Skill.fishing, skill_required)
        # Training rod only works with fish < 50. Fiberglass does not help you to catch higher difficulty fish, so it's skipped in logic.
        number_fishing_rod_required = 1 if difficulty < 50 else (2 if difficulty < 80 else 4)
        return self.logic.tool.has_fishing_rod(number_fishing_rod_required) & skill_rule

    @cache_self1
    def can_catch_fish(self, fish: FishItem) -> StardewRule:
        quest_rule = True_()
        if fish.extended_family:
            quest_rule = self.logic.fishing.can_start_extended_family_quest()
        region_rule = self.logic.region.can_reach_any(fish.locations)
        season_rule = self.logic.season.has_any(fish.seasons)

        if fish.difficulty == -1:
            difficulty_rule = self.logic.fishing.can_crab_pot
        else:
            difficulty_rule = self.logic.fishing.can_fish(120 if fish.legendary else fish.difficulty)

        if fish.name == SVEFish.kittyfish:
            item_rule = self.logic.received(SVEQuestItem.kittyfish_spell)
        else:
            item_rule = True_()

        return quest_rule & region_rule & season_rule & difficulty_rule & item_rule

    def can_catch_fish_for_fishsanity(self, fish: FishItem) -> StardewRule:
        """ Rule could be different from the basic `can_catch_fish`. Imagine a fishsanity setting where you need to catch every fish with gold quality.
        """
        return self.logic.fishing.can_catch_fish(fish)

    def can_start_extended_family_quest(self) -> StardewRule:
        if self.options.exclude_ginger_island == ExcludeGingerIsland.option_true:
            return False_()
        if not self.options.special_order_locations & SpecialOrderLocations.value_qi:
            return False_()
        return (self.logic.region.can_reach(Region.qi_walnut_room) &
                self.logic.and_(*(self.logic.fishing.can_catch_fish(fish) for fish in fish_data.vanilla_legendary_fish)))

    def can_catch_quality_fish(self, fish_quality: str) -> StardewRule:
        if fish_quality == FishQuality.basic:
            return True_()
        if fish_quality == FishQuality.silver:
            return self.logic.tool.has_fishing_rod(2)
        if fish_quality == FishQuality.gold:
            return self.logic.skill.has_level(Skill.fishing, 4) & self.can_use_tackle(Fishing.quality_bobber)
        if fish_quality == FishQuality.iridium:
            return self.logic.skill.has_level(Skill.fishing, 10) & self.can_use_tackle(Fishing.quality_bobber)

        raise ValueError(f"Quality {fish_quality} is unknown.")

    def can_use_tackle(self, tackle: str) -> StardewRule:
        return self.logic.tool.has_fishing_rod(4) & self.logic.has(tackle)

    def can_catch_every_fish(self) -> StardewRule:
        rules = [self.has_max_fishing]

        rules.extend(
            self.logic.fishing.can_catch_fish(fish)
            for fish in self.content.fishes.values()
        )

        return self.logic.and_(*rules)

    def has_specific_bait(self, fish: FishItem) -> StardewRule:
        return self.can_catch_fish(fish) & self.logic.has(Machine.bait_maker)

    @cached_property
    def can_crab_pot_anywhere(self) -> StardewRule:
        return self.logic.fishing.can_fish() & self.logic.region.can_reach_any(fishing_regions)

    @cache_self1
    def can_crab_pot_at(self, region: str) -> StardewRule:
        return self.logic.fishing.can_crab_pot & self.logic.region.can_reach(region)

    @cached_property
    def can_crab_pot(self) -> StardewRule:
        crab_pot_rule = self.logic.has(Fishing.bait)

        # We can't use the same rule if skills are vanilla, because fishing levels are required to crab pot, which is required to get fishing levels...
        if self.content.features.skill_progression.is_progressive:
            crab_pot_rule = crab_pot_rule & self.logic.has(Machine.crab_pot)
        else:
            crab_pot_rule = crab_pot_rule & self.logic.skill.can_get_fishing_xp

        return crab_pot_rule
=======
from functools import cached_property

from Utils import cache_self1
from .base_logic import BaseLogicMixin, BaseLogic
from ..data import fish_data
from ..data.fish_data import FishItem
from ..options import ExcludeGingerIsland, SpecialOrderLocations
from ..stardew_rule import StardewRule, True_, False_
from ..strings.ap_names.mods.mod_items import SVEQuestItem
from ..strings.craftable_names import Fishing
from ..strings.fish_names import SVEFish
from ..strings.machine_names import Machine
from ..strings.quality_names import FishQuality
from ..strings.region_names import Region
from ..strings.skill_names import Skill

fishing_regions = (Region.beach, Region.town, Region.forest, Region.mountain, Region.island_south, Region.island_west)


class FishingLogicMixin(BaseLogicMixin):
    def __init__(self, *args, **kwargs):
        super().__init__(*args, **kwargs)
        self.fishing = FishingLogic(*args, **kwargs)


class FishingLogic(BaseLogic):
    @cache_self1
    def can_fish_anywhere(self, difficulty: int = 0) -> StardewRule:
        return self.logic.fishing.can_fish(difficulty) & self.logic.region.can_reach_any(fishing_regions)

    def can_fish_in_freshwater(self) -> StardewRule:
        return self.logic.fishing.can_fish() & self.logic.region.can_reach_any((Region.forest, Region.town, Region.mountain))

    @cached_property
    def has_max_fishing(self) -> StardewRule:
        return self.logic.tool.has_fishing_rod(4) & self.logic.skill.has_level(Skill.fishing, 10)

    @cached_property
    def can_fish_chests(self) -> StardewRule:
        return self.logic.tool.has_fishing_rod(4) & self.logic.skill.has_level(Skill.fishing, 6)

    @cache_self1
    def can_fish_at(self, region: str) -> StardewRule:
        return self.logic.fishing.can_fish() & self.logic.region.can_reach(region)

    @cache_self1
    def can_fish(self, difficulty: int = 0) -> StardewRule:
        skill_required = min(10, max(0, int((difficulty / 10) - 1)))
        if difficulty <= 40:
            skill_required = 0

        skill_rule = self.logic.skill.has_level(Skill.fishing, skill_required)
        # Training rod only works with fish < 50. Fiberglass does not help you to catch higher difficulty fish, so it's skipped in logic.
        number_fishing_rod_required = 1 if difficulty < 50 else (2 if difficulty < 80 else 4)
        return self.logic.tool.has_fishing_rod(number_fishing_rod_required) & skill_rule

    @cache_self1
    def can_catch_fish(self, fish: FishItem) -> StardewRule:
        quest_rule = True_()
        if fish.extended_family:
            quest_rule = self.logic.fishing.can_start_extended_family_quest()
        region_rule = self.logic.region.can_reach_any(fish.locations)
        season_rule = self.logic.season.has_any(fish.seasons)

        if fish.difficulty == -1:
            difficulty_rule = self.logic.fishing.can_crab_pot
        else:
            difficulty_rule = self.logic.fishing.can_fish(120 if fish.legendary else fish.difficulty)

        if fish.name == SVEFish.kittyfish:
            item_rule = self.logic.received(SVEQuestItem.kittyfish_spell)
        else:
            item_rule = True_()

        return quest_rule & region_rule & season_rule & difficulty_rule & item_rule

    def can_catch_fish_for_fishsanity(self, fish: FishItem) -> StardewRule:
        """ Rule could be different from the basic `can_catch_fish`. Imagine a fishsanity setting where you need to catch every fish with gold quality.
        """
        return self.logic.fishing.can_catch_fish(fish)

    def can_start_extended_family_quest(self) -> StardewRule:
        if self.options.exclude_ginger_island == ExcludeGingerIsland.option_true:
            return False_()
        if not self.options.special_order_locations & SpecialOrderLocations.value_qi:
            return False_()
        return (self.logic.region.can_reach(Region.qi_walnut_room) &
                self.logic.and_(*(self.logic.fishing.can_catch_fish(fish) for fish in fish_data.vanilla_legendary_fish)))

    def can_catch_quality_fish(self, fish_quality: str) -> StardewRule:
        if fish_quality == FishQuality.basic:
            return True_()
        if fish_quality == FishQuality.silver:
            return self.logic.tool.has_fishing_rod(2)
        if fish_quality == FishQuality.gold:
            return self.logic.skill.has_level(Skill.fishing, 4) & self.can_use_tackle(Fishing.quality_bobber)
        if fish_quality == FishQuality.iridium:
            return self.logic.skill.has_level(Skill.fishing, 10) & self.can_use_tackle(Fishing.quality_bobber)

        raise ValueError(f"Quality {fish_quality} is unknown.")

    def can_use_tackle(self, tackle: str) -> StardewRule:
        return self.logic.tool.has_fishing_rod(4) & self.logic.has(tackle)

    def can_catch_every_fish(self) -> StardewRule:
        rules = [self.has_max_fishing]

        rules.extend(
            self.logic.fishing.can_catch_fish(fish)
            for fish in self.content.fishes.values()
        )

        return self.logic.and_(*rules)

    def has_specific_bait(self, fish: FishItem) -> StardewRule:
        return self.can_catch_fish(fish) & self.logic.has(Machine.bait_maker)

    @cached_property
    def can_crab_pot_anywhere(self) -> StardewRule:
        return self.logic.fishing.can_crab_pot & self.logic.region.can_reach_any(fishing_regions)

    @cache_self1
    def can_crab_pot_at(self, region: str) -> StardewRule:
        return self.logic.fishing.can_crab_pot & self.logic.region.can_reach(region)

    @cached_property
    def can_crab_pot(self) -> StardewRule:
        return self.logic.has(Machine.crab_pot) & self.logic.has(Fishing.bait)
>>>>>>> 90ee9ffe
<|MERGE_RESOLUTION|>--- conflicted
+++ resolved
@@ -1,141 +1,3 @@
-<<<<<<< HEAD
-from functools import cached_property
-
-from Utils import cache_self1
-from .base_logic import BaseLogicMixin, BaseLogic
-from ..data import fish_data
-from ..data.fish_data import FishItem
-from ..options import ExcludeGingerIsland, SpecialOrderLocations
-from ..stardew_rule import StardewRule, True_, False_
-from ..strings.ap_names.mods.mod_items import SVEQuestItem
-from ..strings.craftable_names import Fishing
-from ..strings.fish_names import SVEFish
-from ..strings.machine_names import Machine
-from ..strings.quality_names import FishQuality
-from ..strings.region_names import Region
-from ..strings.skill_names import Skill
-
-fishing_regions = (Region.beach, Region.town, Region.forest, Region.mountain, Region.island_south, Region.island_west)
-
-
-class FishingLogicMixin(BaseLogicMixin):
-    def __init__(self, *args, **kwargs):
-        super().__init__(*args, **kwargs)
-        self.fishing = FishingLogic(*args, **kwargs)
-
-
-class FishingLogic(BaseLogic):
-    @cache_self1
-    def can_fish_anywhere(self, difficulty: int = 0) -> StardewRule:
-        return self.logic.fishing.can_fish(difficulty) & self.logic.region.can_reach_any(fishing_regions)
-
-    def can_fish_in_freshwater(self) -> StardewRule:
-        return self.logic.fishing.can_fish() & self.logic.region.can_reach_any((Region.forest, Region.town, Region.mountain))
-
-    @cached_property
-    def has_max_fishing(self) -> StardewRule:
-        return self.logic.tool.has_fishing_rod(4) & self.logic.skill.has_level(Skill.fishing, 10)
-
-    @cached_property
-    def can_fish_chests(self) -> StardewRule:
-        return self.logic.tool.has_fishing_rod(4) & self.logic.skill.has_level(Skill.fishing, 6)
-
-    @cache_self1
-    def can_fish_at(self, region: str) -> StardewRule:
-        return self.logic.fishing.can_fish() & self.logic.region.can_reach(region)
-
-    @cache_self1
-    def can_fish(self, difficulty: int = 0) -> StardewRule:
-        skill_required = min(10, max(0, int((difficulty / 10) - 1)))
-        if difficulty <= 40:
-            skill_required = 0
-
-        skill_rule = self.logic.skill.has_level(Skill.fishing, skill_required)
-        # Training rod only works with fish < 50. Fiberglass does not help you to catch higher difficulty fish, so it's skipped in logic.
-        number_fishing_rod_required = 1 if difficulty < 50 else (2 if difficulty < 80 else 4)
-        return self.logic.tool.has_fishing_rod(number_fishing_rod_required) & skill_rule
-
-    @cache_self1
-    def can_catch_fish(self, fish: FishItem) -> StardewRule:
-        quest_rule = True_()
-        if fish.extended_family:
-            quest_rule = self.logic.fishing.can_start_extended_family_quest()
-        region_rule = self.logic.region.can_reach_any(fish.locations)
-        season_rule = self.logic.season.has_any(fish.seasons)
-
-        if fish.difficulty == -1:
-            difficulty_rule = self.logic.fishing.can_crab_pot
-        else:
-            difficulty_rule = self.logic.fishing.can_fish(120 if fish.legendary else fish.difficulty)
-
-        if fish.name == SVEFish.kittyfish:
-            item_rule = self.logic.received(SVEQuestItem.kittyfish_spell)
-        else:
-            item_rule = True_()
-
-        return quest_rule & region_rule & season_rule & difficulty_rule & item_rule
-
-    def can_catch_fish_for_fishsanity(self, fish: FishItem) -> StardewRule:
-        """ Rule could be different from the basic `can_catch_fish`. Imagine a fishsanity setting where you need to catch every fish with gold quality.
-        """
-        return self.logic.fishing.can_catch_fish(fish)
-
-    def can_start_extended_family_quest(self) -> StardewRule:
-        if self.options.exclude_ginger_island == ExcludeGingerIsland.option_true:
-            return False_()
-        if not self.options.special_order_locations & SpecialOrderLocations.value_qi:
-            return False_()
-        return (self.logic.region.can_reach(Region.qi_walnut_room) &
-                self.logic.and_(*(self.logic.fishing.can_catch_fish(fish) for fish in fish_data.vanilla_legendary_fish)))
-
-    def can_catch_quality_fish(self, fish_quality: str) -> StardewRule:
-        if fish_quality == FishQuality.basic:
-            return True_()
-        if fish_quality == FishQuality.silver:
-            return self.logic.tool.has_fishing_rod(2)
-        if fish_quality == FishQuality.gold:
-            return self.logic.skill.has_level(Skill.fishing, 4) & self.can_use_tackle(Fishing.quality_bobber)
-        if fish_quality == FishQuality.iridium:
-            return self.logic.skill.has_level(Skill.fishing, 10) & self.can_use_tackle(Fishing.quality_bobber)
-
-        raise ValueError(f"Quality {fish_quality} is unknown.")
-
-    def can_use_tackle(self, tackle: str) -> StardewRule:
-        return self.logic.tool.has_fishing_rod(4) & self.logic.has(tackle)
-
-    def can_catch_every_fish(self) -> StardewRule:
-        rules = [self.has_max_fishing]
-
-        rules.extend(
-            self.logic.fishing.can_catch_fish(fish)
-            for fish in self.content.fishes.values()
-        )
-
-        return self.logic.and_(*rules)
-
-    def has_specific_bait(self, fish: FishItem) -> StardewRule:
-        return self.can_catch_fish(fish) & self.logic.has(Machine.bait_maker)
-
-    @cached_property
-    def can_crab_pot_anywhere(self) -> StardewRule:
-        return self.logic.fishing.can_fish() & self.logic.region.can_reach_any(fishing_regions)
-
-    @cache_self1
-    def can_crab_pot_at(self, region: str) -> StardewRule:
-        return self.logic.fishing.can_crab_pot & self.logic.region.can_reach(region)
-
-    @cached_property
-    def can_crab_pot(self) -> StardewRule:
-        crab_pot_rule = self.logic.has(Fishing.bait)
-
-        # We can't use the same rule if skills are vanilla, because fishing levels are required to crab pot, which is required to get fishing levels...
-        if self.content.features.skill_progression.is_progressive:
-            crab_pot_rule = crab_pot_rule & self.logic.has(Machine.crab_pot)
-        else:
-            crab_pot_rule = crab_pot_rule & self.logic.skill.can_get_fishing_xp
-
-        return crab_pot_rule
-=======
 from functools import cached_property
 
 from Utils import cache_self1
@@ -263,5 +125,4 @@
 
     @cached_property
     def can_crab_pot(self) -> StardewRule:
-        return self.logic.has(Machine.crab_pot) & self.logic.has(Fishing.bait)
->>>>>>> 90ee9ffe
+        return self.logic.has(Machine.crab_pot) & self.logic.has(Fishing.bait)
--- conflicted
+++ resolved
@@ -30,32 +30,6 @@
 components.append(Component("Factorio Client", func=launch_client, component_type=Type.CLIENT))
 
 
-<<<<<<< HEAD
-class FactorioSettings(settings.Group):
-    class Executable(settings.UserFilePath):
-        is_exe = True
-
-    class ServerSettings(settings.OptionalUserFilePath):
-        """
-        by default, no settings are loaded if this file does not exist. \
-If this file does exist, then it will be used.
-        server_settings: "factorio\\\\data\\\\server-settings.json"
-        """
-
-    class FilterItemSends(settings.Bool):
-        """Whether to filter item send messages displayed in-game to only those that involve you."""
-
-    class BridgeChatOut(settings.Bool):
-        """Whether to send chat messages from players on the Factorio server to MultiworldGG."""
-
-    executable: Executable = Executable("factorio/bin/x64/factorio")
-    server_settings: typing.Optional[FactorioSettings.ServerSettings] = None
-    filter_item_sends: typing.Union[FilterItemSends, bool] = False
-    bridge_chat_out: typing.Union[BridgeChatOut, bool] = True
-
-
-=======
->>>>>>> b2d2c8e5
 class FactorioWeb(WebWorld):
     tutorials = [Tutorial(
         "Multiworld Setup Guide",

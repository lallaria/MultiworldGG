--- conflicted
+++ resolved
@@ -20,17 +20,11 @@
 3. Run the command `source venv/bin/activate` to activate the virtual environment.
 4. If you want to exit the virtual environment, run the command `deactivate`.
 ## Steps to Run the Clients 
-<<<<<<< HEAD
-1. If your game doesn't have a patch file, run the command `python3 SNIClient.py`, changing the filename with the file of the client you want to run.
-2. If your game does have a patch file, move the base rom to the MultiworldGG directory and run the command `python3 SNIClient.py 'patchfile'` with the filename extension for the patch file (apsm, aplttp, apsmz3, etc.) included and changing the filename with the file of the client you want to run.
-3. Your client should now be running and rom created (where applicable).
-=======
 1. Run the command `python3 Launcher.py`.
 2. If your game doesn't have a patch file, just click the desired client in the right side column.
 3. If your game does have a patch file, click the 'Open Patch' button and navigate to your patch file (the filename extension will look something like apsm, aplttp, apsmz3, etc.).
 4. If the patching process needs a rom, but cannot find it, it will ask you to navigate to your legally obtained rom.
 5. Your client should now be running and rom created (where applicable).
->>>>>>> 9425f5b7
 ## Additional Steps for SNES Games
 1. If using RetroArch, the instructions to set up your emulator [here in the Link to the Past setup guide](https://multiworld.gg/tutorial/A%20Link%20to%20the%20Past/multiworld/en) also work on the macOS version of RetroArch.
 2. Double click on the SNI tar.gz download to extract the files to an SNI directory. If it isn't already, rename this directory to SNI to make some steps easier.

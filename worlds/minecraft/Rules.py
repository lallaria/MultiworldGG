--- conflicted
+++ resolved
@@ -297,12 +297,8 @@
             "Spooky Scary Skeleton": lambda state: basic_combat(world, state, player),
             "Two by Two": lambda state: has_iron_ingots(world, state, player)
                                         and state.has("Bucket", player)
-<<<<<<< HEAD
-                                        and state.can_reach_region("Village", player),
-=======
                                         and state.can_reach_region("Village", player)
                                         and state.has("Brush", player),
->>>>>>> df8e822f
             "Two Birds, One Arrow": lambda state: craft_crossbow(world, state, player)
                                                   and can_enchant(world, state, player),
             "Who's the Pillager Now?": lambda state: craft_crossbow(world, state, player),
@@ -436,15 +432,6 @@
                                             and state.has('Bucket', player)
                                             and state.has('Progressive Tools', player, 2),
             "Feels Like Home": lambda state: has_iron_ingots(world, state, player)
-<<<<<<< HEAD
-                                             and state.has('Bucket', player)
-                                             and state.has('Fishing Rod', player)
-                                             and (
-                                               fortress_loot(world, state, player)
-                                               or complete_raid(world, state, player)
-                                             )
-                                             and state.has("Saddle", player),
-=======
                                               and state.has('Bucket', player)
                                               and state.has('Fishing Rod', player)
                                               and (
@@ -452,7 +439,6 @@
                                                 or complete_raid(world, state, player)
                                               )
                                               and state.has("Saddle", player),
->>>>>>> df8e822f
             "Sound of Music": lambda state: state.has("Progressive Tools", player, 2)
                                             and has_iron_ingots(world, state, player)
                                             and basic_combat(world, state, player),

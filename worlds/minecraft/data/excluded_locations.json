--- conflicted
+++ resolved
@@ -1,45 +1,3 @@
-<<<<<<< HEAD
-{
-	"hard": [
-        "Very Very Frightening",
-        "A Furious Cocktail",
-        "Two by Two",
-        "Two Birds, One Arrow",
-        "Arbalistic",
-        "Monsters Hunted",
-        "Beaconator",
-        "A Balanced Diet",
-        "Uneasy Alliance",
-        "Cover Me in Debris",
-        "A Complete Catalogue",
-        "Surge Protector",
-        "Sound of Music",
-        "Star Trader",
-        "When the Squad Hops into Town",
-        "With Our Powers Combined!"
-    ],
-    "unreasonable": [
-        "How Did We Get Here?",
-        "Adventuring Time"
-    ],
-    "ender_dragon": [
-        "Free the End",
-        "The Next Generation",
-        "The End... Again...",
-        "You Need a Mint",
-        "Monsters Hunted",
-        "Is It a Plane?"
-    ],
-    "wither": [
-        "Withering Heights",
-        "Bring Home the Beacon",
-        "Beaconator",
-        "A Furious Cocktail",
-        "How Did We Get Here?",
-        "Monsters Hunted"
-    ]
-}
-=======
 {
 	"hard": [
         "Very Very Frightening",
@@ -81,5 +39,4 @@
         "How Did We Get Here?",
         "Monsters Hunted"
     ]
-}
->>>>>>> df8e822f
+}
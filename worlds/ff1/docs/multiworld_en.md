--- conflicted
+++ resolved
@@ -2,17 +2,10 @@
 
 ## Required Software
 
-<<<<<<< HEAD
-- The FF1Client
-    - Bundled with MultiworldGG: [MultiworldGG Releases Page](https://github.com/MultiworldGG/MultiworldGG/releases)
-- The BizHawk emulator. Versions 2.3.1 and higher are supported. Version 2.7 is recommended
-    - [BizHawk at TASVideos](https://tasvideos.org/BizHawk)
-=======
 - BizHawk: [BizHawk Releases from TASVideos](https://tasvideos.org/BizHawk/ReleaseHistory)
   - Detailed installation instructions for BizHawk can be found at the above link.
   - Windows users must run the prerequisite installer first, which can also be found at the above link.
-- The built-in BizHawk client, which can be installed [here](https://github.com/ArchipelagoMW/Archipelago/releases)
->>>>>>> 5491f8c4
+- The built-in BizHawk client, which can be installed [here](https://github.com/MultiworldGG/MultiworldGG/releases)
 - Your legally obtained Final Fantasy (USA Edition) ROM file, probably named `Final Fantasy (USA).nes`. Neither
   Multiworld.gg nor the Final Fantasy Randomizer Community can supply you with this.
 
@@ -53,13 +46,8 @@
 
 Once the MultiworldGG server has been hosted:
 
-<<<<<<< HEAD
-1. Navigate to your MultiworldGG install folder and run `MultiworldGGFF1Client.exe`
+1. Navigate to your MultiworldGG install folder and run `MultiworldGGBizhawkClient.exe`
 2. Notice the `/connect command` on the server hosting page (It should look like `/connect multiworld.gg:*****`
-=======
-1. Navigate to your Archipelago install folder and run `ArchipelagoBizhawkClient.exe`
-2. Notice the `/connect command` on the server hosting page (It should look like `/connect archipelago.gg:*****`
->>>>>>> 5491f8c4
    where ***** are numbers)
 3. Type the connect command into the client OR add the port to the pre-populated address on the top bar (it should
    already say `multiworld.gg`) and click `connect`
@@ -68,20 +56,9 @@
 
 1. Open EmuHawk and load your ROM OR click your ROM file if it is already associated with the
    extension `*.nes`
-<<<<<<< HEAD
-2. Navigate to where you installed MultiworldGG, then to `data/lua`, and drag+drop the `connector_ff1.lua` script onto
-   the main EmuHawk window.
-    1. You could instead open the Lua Console manually, click `Script` 〉 `Open Script`, and navigate to
-       `connector_ff1.lua` with the file picker.
-    2. If it gives a `NLua.Exceptions.LuaScriptException: .\socket.lua:13: module 'socket.core' not found:` exception
-       close your emulator entirely, restart it and re-run these steps
-    3. If it says `Must use a version of BizHawk 2.3.1 or higher`, double-check your BizHawk version by clicking **
-       Help** -> **About**
-=======
 2. Navigate to where you installed Archipelago, then to `data/lua`, and drag+drop the `connector_bizhawk_generic.lua` 
 script onto the main EmuHawk window. You can also instead open the Lua Console manually, click `Script` 〉 `Open Script`,
 and navigate to `connector_bizhawk_generic.lua` with the file picker.
->>>>>>> 5491f8c4
 
 ## Play the game
 

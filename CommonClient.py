--- conflicted
+++ resolved
@@ -241,14 +241,9 @@
             id_to_name_lookup_table = Utils.KeyedDefaultDict(self._unknown_item)
             id_to_name_lookup_table.update({code: name for name, code in name_to_id_lookup_table.items()})
             self._game_store[game] = collections.ChainMap(self._archipelago_lookup, id_to_name_lookup_table)
-<<<<<<< HEAD
             self._flat_store.update(id_to_name_lookup_table)  # Only needed for legacy lookup method.
             if game == "MultiworldGG" or game == "Archipelago":
-                # Keep track of the MultiworldGG data package separately so if it gets updated in a custom datapackage,
-=======
-            if game == "Archipelago":
                 # Keep track of the Archipelago data package separately so if it gets updated in a custom datapackage,
->>>>>>> 9425f5b7
                 # it updates in all chain maps automatically.
                 self._archipelago_lookup.clear()
                 self._archipelago_lookup.update(id_to_name_lookup_table)

import argparse
import logging
import random
import urllib.request
import urllib.parse
import typing
import os

import ModuleUpdate
from worlds.generic import PlandoItem, PlandoConnection

ModuleUpdate.update()

from Utils import parse_yaml
<<<<<<< HEAD
from worlds.alttp.Rom import Sprite
from worlds.alttp.EntranceRandomizer import parse_arguments
from worlds.alttp.Main import main as ERmain
from worlds.alttp.Main import get_seed, seeddigits
from worlds.alttp.Items import item_name_groups, item_table
from worlds.alttp import Bosses
=======
from Rom import Sprite
from EntranceRandomizer import parse_arguments
from Main import main as ERmain
from Main import get_seed, seeddigits
from Items import item_name_groups, item_table
from Regions import location_table, key_drop_data
from Text import TextTable
>>>>>>> 3b5ba161


def mystery_argparse():
    parser = argparse.ArgumentParser(add_help=False)
    parser.add_argument('--multi', default=1, type=lambda value: min(max(int(value), 1), 255))
    multiargs, _ = parser.parse_known_args()

    parser = argparse.ArgumentParser()
    parser.add_argument('--weights',
                        help='Path to the weights file to use for rolling game settings, urls are also valid')
    parser.add_argument('--samesettings', help='Rolls settings per weights file rather than per player',
                        action='store_true')
    parser.add_argument('--seed', help='Define seed number to generate.', type=int)
    parser.add_argument('--multi', default=1, type=lambda value: min(max(int(value), 1), 255))
    parser.add_argument('--teams', default=1, type=lambda value: max(int(value), 1))
    parser.add_argument('--create_spoiler', action='store_true')
    parser.add_argument('--skip_playthrough', action='store_true')
    parser.add_argument('--rom')
    parser.add_argument('--enemizercli')
    parser.add_argument('--outputpath')
    parser.add_argument('--race', action='store_true')
    parser.add_argument('--meta', default=None)
    parser.add_argument('--log_output_path', help='Path to store output log')
    parser.add_argument('--loglevel', default='info', help='Sets log level')
    parser.add_argument('--create_diff', action="store_true")
    parser.add_argument('--yaml_output', default=0, type=lambda value: min(max(int(value), 0), 255),
                        help='Output rolled mystery results to yaml up to specified number (made for async multiworld)')
    parser.add_argument('--plando', default="bosses",
                        help='List of options that can be set manually. Can be combined, for example "bosses, items"')

    for player in range(1, multiargs.multi + 1):
        parser.add_argument(f'--p{player}', help=argparse.SUPPRESS)
    args = parser.parse_args()
    args.plando: typing.Set[str] = {arg.strip().lower() for arg in args.plando.split(",")}
    return args


def main(args=None, callback=ERmain):
    if not args:
        args = mystery_argparse()

    seed = get_seed(args.seed)
    random.seed(seed)

    seedname = "M" + (f"{random.randint(0, pow(10, seeddigits) - 1)}".zfill(seeddigits))
    print(f"Generating mystery for {args.multi} player{'s' if args.multi > 1 else ''}, {seedname} Seed {seed}")

    if args.race:
        random.seed()  # reset to time-based random source

    weights_cache = {}
    if args.weights:
        try:
            weights_cache[args.weights] = get_weights(args.weights)
        except Exception as e:
            raise ValueError(f"File {args.weights} is destroyed. Please fix your yaml.") from e
        print(f"Weights: {args.weights} >> "
              f"{get_choice('description', weights_cache[args.weights], 'No description specified')}")
    if args.meta:
        try:
            weights_cache[args.meta] = get_weights(args.meta)
        except Exception as e:
            raise ValueError(f"File {args.meta} is destroyed. Please fix your yaml.") from e
        meta_weights = weights_cache[args.meta]
        print(f"Meta: {args.meta} >> {get_choice('meta_description', meta_weights, 'No description specified')}")
        if args.samesettings:
            raise Exception("Cannot mix --samesettings with --meta")

    for player in range(1, args.multi + 1):
        path = getattr(args, f'p{player}')
        if path:
            try:
                if path not in weights_cache:
                    weights_cache[path] = get_weights(path)
                print(f"P{player} Weights: {path} >> "
                      f"{get_choice('description', weights_cache[path], 'No description specified')}")

            except Exception as e:
                raise ValueError(f"File {path} is destroyed. Please fix your yaml.") from e
    erargs = parse_arguments(['--multi', str(args.multi)])
    erargs.seed = seed
    erargs.name = {x: "" for x in range(1, args.multi + 1)}  # only so it can be overwrittin in mystery
    erargs.create_spoiler = args.create_spoiler
    erargs.create_diff = args.create_diff
    erargs.race = args.race
    erargs.skip_playthrough = args.skip_playthrough
    erargs.outputname = seedname
    erargs.outputpath = args.outputpath
    erargs.teams = args.teams
    erargs.progression_balancing = {}

    # set up logger
    if args.loglevel:
        erargs.loglevel = args.loglevel
    loglevel = {'error': logging.ERROR, 'info': logging.INFO, 'warning': logging.WARNING, 'debug': logging.DEBUG}[
        erargs.loglevel]

    if args.log_output_path:
        import sys
        class LoggerWriter(object):
            def __init__(self, writer):
                self._writer = writer
                self._msg = ''

            def write(self, message):
                self._msg = self._msg + message
                while '\n' in self._msg:
                    pos = self._msg.find('\n')
                    self._writer(self._msg[:pos])
                    self._msg = self._msg[pos + 1:]

            def flush(self):
                if self._msg != '':
                    self._writer(self._msg)
                    self._msg = ''

        log = logging.getLogger("stderr")
        log.addHandler(logging.StreamHandler())
        sys.stderr = LoggerWriter(log.error)
        os.makedirs(args.log_output_path, exist_ok=True)
        logging.basicConfig(format='%(message)s', level=loglevel,
                            filename=os.path.join(args.log_output_path, f"{seed}.log"))
    else:
        logging.basicConfig(format='%(message)s', level=loglevel)
    if args.rom:
        erargs.rom = args.rom

    if args.enemizercli:
        erargs.enemizercli = args.enemizercli

    settings_cache = {k: (roll_settings(v, args.plando) if args.samesettings else None)
                      for k, v in weights_cache.items()}
    player_path_cache = {}
    for player in range(1, args.multi + 1):
        player_path_cache[player] = getattr(args, f'p{player}') if getattr(args, f'p{player}') else args.weights

    if args.meta:
        for player, path in player_path_cache.items():
            weights_cache[path].setdefault("meta_ignore", [])
        meta_weights = weights_cache[args.meta]
        for key in meta_weights:
            option = get_choice(key, meta_weights)
            if option is not None:
                for player, path in player_path_cache.items():
                    players_meta = weights_cache[path].get("meta_ignore", [])
                    if key not in players_meta:
                        weights_cache[path][key] = option
                    elif type(players_meta) == dict and players_meta[key] and option not in players_meta[key]:
                        weights_cache[path][key] = option

    for player in range(1, args.multi + 1):
        path = player_path_cache[player]
        if path:
            try:
                settings = settings_cache[path] if settings_cache[path] else \
                    roll_settings(weights_cache[path], args.plando)
                if settings.sprite and not os.path.isfile(settings.sprite) and not Sprite.get_sprite_from_name(
                        settings.sprite):
                    logging.warning(
                        f"Warning: The chosen sprite, \"{settings.sprite}\", for yaml \"{path}\", does not exist.")
                for k, v in vars(settings).items():
                    if v is not None:
                        getattr(erargs, k)[player] = v
            except Exception as e:
                raise ValueError(f"File {path} is destroyed. Please fix your yaml.") from e
        else:
            raise RuntimeError(f'No weights specified for player {player}')
        if path == args.weights:  # if name came from the weights file, just use base player name
            erargs.name[player] = f"Player{player}"
        elif not erargs.name[player]:  # if name was not specified, generate it from filename
            erargs.name[player] = os.path.split(path)[-1].split(".")[0]
    erargs.names = ",".join(erargs.name[i] for i in range(1, args.multi + 1))
    del (erargs.name)
    if args.yaml_output:
        import yaml
        important = {}
        for option, player_settings in vars(erargs).items():
            if type(player_settings) == dict:
                if all(type(value) != list for value in player_settings.values()):
                    if len(frozenset(player_settings.values())) > 1:
                        important[option] = {player: value for player, value in player_settings.items() if
                                             player <= args.yaml_output}
                    elif len(frozenset(player_settings.values())) > 0:
                        important[option] = player_settings[1]
                    else:
                        logging.debug(f"No player settings defined for option '{option}'")

            else:
                if player_settings != "":  # is not empty name
                    important[option] = player_settings
                else:
                    logging.debug(f"No player settings defined for option '{option}'")
        if args.outputpath:
            os.makedirs(args.outputpath, exist_ok=True)
        with open(os.path.join(args.outputpath if args.outputpath else ".", f"mystery_result_{seed}.yaml"), "wt") as f:
            yaml.dump(important, f)

    erargs.skip_progression_balancing = {player: not balanced for player, balanced in
                                         erargs.progression_balancing.items()}
    del (erargs.progression_balancing)
    callback(erargs, seed)


def get_weights(path):
    try:
        if urllib.parse.urlparse(path).scheme:
            yaml = str(urllib.request.urlopen(path).read(), "utf-8")
        else:
            with open(path, 'rb') as f:
                yaml = str(f.read(), "utf-8")
    except Exception as e:
        raise Exception(f"Failed to read weights ({path})") from e

    return parse_yaml(yaml)


def interpret_on_off(value):
    return {"on": True, "off": False}.get(value, value)


def convert_to_on_off(value):
    return {True: "on", False: "off"}.get(value, value)


def get_choice(option, root, value=None) -> typing.Any:
    if option not in root:
        return value
    if type(root[option]) is list:
        return interpret_on_off(random.choices(root[option])[0])
    if type(root[option]) is not dict:
        return interpret_on_off(root[option])
    if not root[option]:
        return value
    if any(root[option].values()):
        return interpret_on_off(
            random.choices(list(root[option].keys()), weights=list(map(int, root[option].values())))[0])
    raise RuntimeError(f"All options specified in \"{option}\" are weighted as zero.")


def handle_name(name: str):
    return name.strip().replace(' ', '_')[:16]


def prefer_int(input_data: str) -> typing.Union[str, int]:
    try:
        return int(input_data)
    except:
        return input_data


available_boss_names: typing.Set[str] = {boss.lower() for boss in Bosses.boss_table if boss not in
                                         {'Agahnim', 'Agahnim2', 'Ganon'}}

boss_shuffle_options = {None: 'none',
                        'none': 'none',
                        'simple': 'basic',
                        'basic': 'basic',
                        'full': 'normal',
                        'normal': 'normal',
                        'random': 'chaos',
                        'chaos': 'chaos',
                        'singularity': 'singularity',
                        'duality': 'singularity'
                        }


def roll_percentage(percentage: typing.Union[int, float]) -> bool:
    """Roll a percentage chance.
    percentage is expected to be in range [0, 100]"""
    return random.random() < (float(percentage) / 100)


def roll_settings(weights, plando_options: typing.Set[str] = frozenset(("bosses"))):
    ret = argparse.Namespace()
    if "linked_options" in weights:
        weights = weights.copy()  # make sure we don't write back to other weights sets in same_settings
        for option_set in weights["linked_options"]:
            if "name" not in option_set:
                raise ValueError("One of your linked options does not have a name.")
            try:
                if roll_percentage(option_set["percentage"]):
                    logging.debug(f"Linked option {option_set['name']} triggered.")
                    logging.debug(f'Applying {option_set["options"]}')
                    new_options = set(option_set["options"]) - set(weights)
                    weights.update(option_set["options"])
                    if new_options:
                        for new_option in new_options:
                            logging.warning(f'Linked Suboption "{new_option}" of "{option_set["name"]}" did not '
                                            f'overwrite a root option. '
                                            f"This is probably in error.")
                else:
                    logging.debug(f"linked option {option_set['name']} skipped.")
            except Exception as e:
                raise ValueError(f"Linked option {option_set['name']} is destroyed. "
                                 f"Please fix your linked option.") from e

    ret.name = get_choice('name', weights)
    if ret.name:
        ret.name = handle_name(ret.name)

    glitches_required = get_choice('glitches_required', weights)
    if glitches_required not in [None, 'none', 'no_logic', 'overworld_glitches', 'minor_glitches']:
        logging.warning("Only NMG, OWG and No Logic supported")
        glitches_required = 'none'
    ret.logic = {None: 'noglitches', 'none': 'noglitches', 'no_logic': 'nologic', 'overworld_glitches': 'owglitches',
                 'minor_glitches': 'minorglitches'}[
        glitches_required]

    ret.dark_room_logic = get_choice("dark_room_logic", weights, "lamp")
    if not ret.dark_room_logic:  # None/False
        ret.dark_room_logic = "none"
    if ret.dark_room_logic == "sconces":
        ret.dark_room_logic = "torches"
    if ret.dark_room_logic not in {"lamp", "torches", "none"}:
        raise ValueError(f"Unknown Dark Room Logic: \"{ret.dark_room_logic}\"")

    ret.restrict_dungeon_item_on_boss = get_choice('restrict_dungeon_item_on_boss', weights, False)

    ret.progression_balancing = get_choice('progression_balancing', weights, True)
    # item_placement = get_choice('item_placement')
    # not supported in ER

    dungeon_items = get_choice('dungeon_items', weights)
    if dungeon_items == 'full' or dungeon_items == True:
        dungeon_items = 'mcsb'
    elif dungeon_items == 'standard':
        dungeon_items = ""
    elif not dungeon_items:
        dungeon_items = ""
    if "u" in dungeon_items:
        dungeon_items.replace("s", "")

    ret.mapshuffle = get_choice('map_shuffle', weights, 'm' in dungeon_items)
    ret.compassshuffle = get_choice('compass_shuffle', weights, 'c' in dungeon_items)
    ret.keyshuffle = get_choice('smallkey_shuffle', weights,
                                'universal' if 'u' in dungeon_items else 's' in dungeon_items)
    ret.bigkeyshuffle = get_choice('bigkey_shuffle', weights, 'b' in dungeon_items)

    ret.accessibility = get_choice('accessibility', weights)

    entrance_shuffle = get_choice('entrance_shuffle', weights)
    ret.shuffle = entrance_shuffle if entrance_shuffle != 'none' else 'vanilla'

    goal = get_choice('goals', weights, 'ganon')
    ret.goal = {'ganon': 'ganon',
                'fast_ganon': 'crystals',
                'dungeons': 'dungeons',
                'pedestal': 'pedestal',
                'ganon_pedestal': 'ganonpedestal',
                'triforce_hunt': 'triforcehunt',
                'triforce-hunt': 'triforcehunt',  # deprecated, moving all goals to `_`
                'local_triforce_hunt': 'localtriforcehunt',
                'ganon_triforce_hunt': 'ganontriforcehunt',
                'local_ganon_triforce_hunt': 'localganontriforcehunt',
                'ice_rod_hunt': 'icerodhunt'
                }[goal]

    # TODO consider moving open_pyramid to an automatic variable in the core roller, set to True when
    # fast ganon + ganon at hole
    ret.open_pyramid = ret.goal in {'crystals', 'ganontriforcehunt', 'localganontriforcehunt', 'ganonpedestal'}

    ret.crystals_gt = prefer_int(get_choice('tower_open', weights))

    ret.crystals_ganon = prefer_int(get_choice('ganon_open', weights))

    extra_pieces = get_choice('triforce_pieces_mode', weights, 'available')

    ret.triforce_pieces_required = int(get_choice('triforce_pieces_required', weights, 20))
    ret.triforce_pieces_required = min(max(1, int(ret.triforce_pieces_required)), 90)

    # sum a percentage to required
    if extra_pieces == 'percentage':
        percentage = max(100, float(get_choice('triforce_pieces_percentage', weights, 150))) / 100
        ret.triforce_pieces_available = int(round(ret.triforce_pieces_required * percentage, 0))
    # vanilla mode (specify how many pieces are)
    elif extra_pieces == 'available':
        ret.triforce_pieces_available = int(get_choice('triforce_pieces_available', weights, 30))
    # required pieces + fixed extra
    elif extra_pieces == 'extra':
        extra_pieces = max(0, int(get_choice('triforce_pieces_extra', weights, 10)))
        ret.triforce_pieces_available = ret.triforce_pieces_required + extra_pieces

    # change minimum to required pieces to avoid problems
    ret.triforce_pieces_available = min(max(ret.triforce_pieces_required, int(ret.triforce_pieces_available)), 90)

    ret.shop_shuffle = get_choice('shop_shuffle', weights, '')
    if not ret.shop_shuffle:
        ret.shop_shuffle = ''

    ret.mode = get_choice('world_state', weights, None)  # legacy support
    if ret.mode == 'retro':
        ret.mode = 'open'
        ret.retro = True
    elif ret.mode is None:
        ret.mode = get_choice("mode", weights)
        ret.retro = get_choice("retro", weights)

    ret.hints = get_choice('hints', weights)

    ret.swords = {'randomized': 'random',
                  'assured': 'assured',
                  'vanilla': 'vanilla',
                  'swordless': 'swordless'
                  }[get_choice('weapons', weights, 'assured')]

    ret.difficulty = get_choice('item_pool', weights)

    ret.item_functionality = get_choice('item_functionality', weights)

    boss_shuffle = get_choice('boss_shuffle', weights)

    if boss_shuffle in boss_shuffle_options:
        ret.shufflebosses = boss_shuffle_options[boss_shuffle]
    elif "bosses" in plando_options:
        options = boss_shuffle.lower().split(";")
        remainder_shuffle = "none"  # vanilla
        bosses = []
        for boss in options:
            if boss in boss_shuffle_options:
                remainder_shuffle = boss_shuffle_options[boss]
            elif boss not in available_boss_names and not "-" in boss:
                raise ValueError(f"Unknown Boss name or Boss shuffle option {boss}.")
            else:
                bosses.append(boss)
        ret.shufflebosses = ";".join(bosses + [remainder_shuffle])
    else:
        raise Exception(f"Boss Shuffle {boss_shuffle} is unknown and boss plando is turned off.")

    ret.enemy_shuffle = {'none': False,
                         'shuffled': 'shuffled',
                         'random': 'chaos',
                         'chaosthieves': 'chaosthieves',
                         'chaos': 'chaos',
                         True: True,
                         False: False,
                         None: False
                         }[get_choice('enemy_shuffle', weights, False)]

    ret.killable_thieves = get_choice('killable_thieves', weights, False)
    ret.tile_shuffle = get_choice('tile_shuffle', weights, False)
    ret.bush_shuffle = get_choice('bush_shuffle', weights, False)

    # legacy support for enemy shuffle
    if type(ret.enemy_shuffle) == str:
        if ret.enemy_shuffle == 'shuffled':
            ret.killable_thieves = True
        elif ret.enemy_shuffle == 'chaos':
            ret.killable_thieves = True
            ret.bush_shuffle = True
            ret.tile_shuffle = True
        elif ret.enemy_shuffle == "chaosthieves":
            ret.killable_thieves = bool(random.randint(0, 1))
            ret.bush_shuffle = True
            ret.tile_shuffle = True
        ret.enemy_shuffle = True

    # end of legacy block

    ret.enemy_damage = {None: 'default',
                        'default': 'default',
                        'shuffled': 'shuffled',
                        'random': 'chaos'
                        }[get_choice('enemy_damage', weights)]

    ret.enemy_health = get_choice('enemy_health', weights)

    ret.shufflepots = get_choice('pot_shuffle', weights)

    ret.beemizer = int(get_choice('beemizer', weights, 0))

    ret.timer = {'none': False,
                 None: False,
                 False: False,
                 'timed': 'timed',
                 'timed_ohko': 'timed-ohko',
                 'ohko': 'ohko',
                 'timed_countdown': 'timed-countdown',
                 'display': 'display'}[get_choice('timer', weights, False)]

    ret.countdown_start_time = int(get_choice('countdown_start_time', weights, 10))
    ret.red_clock_time = int(get_choice('red_clock_time', weights, -2))
    ret.blue_clock_time = int(get_choice('blue_clock_time', weights, 2))
    ret.green_clock_time = int(get_choice('green_clock_time', weights, 4))

    ret.dungeon_counters = get_choice('dungeon_counters', weights, 'default')

    ret.progressive = convert_to_on_off(get_choice('progressive', weights, 'on'))

    ret.shuffle_prizes = get_choice('shuffle_prizes', weights, "g")

    ret.required_medallions = (get_choice("misery_mire_medallion", weights, "random"),
                               get_choice("turtle_rock_medallion", weights, "random"))
    for medallion in ret.required_medallions:
        if medallion not in {"random", "Ether", "Bombos", "Quake"}:
            raise Exception(f"unknown Medallion {medallion}")
    inventoryweights = weights.get('startinventory', {})
    startitems = []
    for item in inventoryweights.keys():
        itemvalue = get_choice(item, inventoryweights)
        if item.startswith(('Progressive ', 'Small Key ', 'Rupee', 'Piece of Heart', 'Boss Heart Container',
                            'Sanctuary Heart Container', 'Arrow', 'Bombs ', 'Bomb ', 'Bottle')) and isinstance(
            itemvalue, int):
            for i in range(int(itemvalue)):
                startitems.append(item)
        elif itemvalue:
            startitems.append(item)
    ret.startinventory = ','.join(startitems)

    ret.glitch_boots = get_choice('glitch_boots', weights, True)

    ret.remote_items = get_choice('remote_items', weights, False)

    if get_choice("local_keys", weights, "l" in dungeon_items):
        # () important for ordering of commands, without them the Big Keys section is part of the Small Key else
        ret.local_items = (item_name_groups["Small Keys"] if ret.keyshuffle else set()) \
                          | item_name_groups["Big Keys"] if ret.bigkeyshuffle else set()
    else:
        ret.local_items = set()
    for item_name in weights.get('local_items', []):
        items = item_name_groups.get(item_name, {item_name})
        for item in items:
            if item in item_table:
                ret.local_items.add(item)
            else:
                raise Exception(f"Could not force item {item} to be world-local, as it was not recognized.")

    ret.local_items = ",".join(ret.local_items)

    ret.non_local_items = set()
    for item_name in weights.get('non_local_items', []):
        items = item_name_groups.get(item_name, {item_name})
        for item in items:
            if item in item_table:
                ret.non_local_items.add(item)
            else:
                raise Exception(f"Could not force item {item} to be world-non-local, as it was not recognized.")

    ret.non_local_items = ",".join(ret.non_local_items)

    ret.plando_items = []
    if "items" in plando_options:
        default_placement = PlandoItem(item="", location="")
        def add_plando_item(item: str, location: str):
            if item not in item_table:
                raise Exception(f"Could not plando item {item} as the item was not recognized")
            if location not in location_table and location not in key_drop_data:
                raise Exception(f"Could not plando item {item} at location {location} as the location was not recognized")
            ret.plando_items.append(PlandoItem(item, location, location_world, from_pool, force))

        options = weights.get("plando_items", [])
        for placement in options:
            if roll_percentage(get_choice("percentage", placement, 100)):
                from_pool = get_choice("from_pool", placement, default_placement.from_pool)
                location_world = get_choice("world", placement, default_placement.world)
                force = get_choice("force", placement, default_placement.force)
                if "items" in placement and "locations" in placement:
                    items = placement["items"]
                    locations = placement["locations"]
                    if isinstance(items, dict):
                        item_list = []
                        for key, value in items.items():
                            item_list += [key] * value
                        items = item_list
                    if not items or not locations:
                        raise Exception("You must specify at least one item and one location to place items.")
                    random.shuffle(items)
                    random.shuffle(locations)
                    for item, location in zip(items, locations):
                        add_plando_item(item, location)
                else:
                    item = get_choice("item", placement, get_choice("items", placement))
                    location = get_choice("location", placement)
                    add_plando_item(item, location)

    ret.plando_texts = {}
    if "texts" in plando_options:
        tt = TextTable()
        tt.removeUnwantedText()
        options = weights.get("plando_texts", [])
        for placement in options:
            if roll_percentage(get_choice("percentage", placement, 100)):
                at = str(get_choice("at", placement))
                if at not in tt:
                    raise Exception(f"No text target \"{at}\" found.")
                ret.plando_texts[at] = str(get_choice("text", placement))

    ret.plando_connections = []
    if "connections" in plando_options:
        options = weights.get("plando_connections", [])
        for placement in options:
            if roll_percentage(get_choice("percentage", placement, 100)):
                ret.plando_connections.append(PlandoConnection(
                    get_choice("entrance", placement),
                    get_choice("exit", placement),
                    get_choice("direction", placement, "both")
                ))

    if 'rom' in weights:
        romweights = weights['rom']

        ret.sprite_pool = romweights['sprite_pool'] if 'sprite_pool' in romweights else []
        ret.sprite = get_choice('sprite', romweights, "Link")
        if 'random_sprite_on_event' in romweights:
            randomoneventweights = romweights['random_sprite_on_event']
            if get_choice('enabled', randomoneventweights, False):
                ret.sprite = 'randomon'
                ret.sprite += '-hit' if get_choice('on_hit', randomoneventweights, True) else ''
                ret.sprite += '-enter' if get_choice('on_enter', randomoneventweights, False) else ''
                ret.sprite += '-exit' if get_choice('on_exit', randomoneventweights, False) else ''
                ret.sprite += '-slash' if get_choice('on_slash', randomoneventweights, False) else ''
                ret.sprite += '-item' if get_choice('on_item', randomoneventweights, False) else ''
                ret.sprite += '-bonk' if get_choice('on_bonk', randomoneventweights, False) else ''
                ret.sprite = 'randomonall' if get_choice('on_everything', randomoneventweights, False) else ret.sprite
                ret.sprite = 'randomonnone' if ret.sprite == 'randomon' else ret.sprite

                if (not ret.sprite_pool or get_choice('use_weighted_sprite_pool', randomoneventweights, False)) \
                        and 'sprite' in romweights:  # Use sprite as a weighted sprite pool, if a sprite pool is not already defined.
                    for key, value in romweights['sprite'].items():
                        if key.startswith('random'):
                            ret.sprite_pool += ['random'] * int(value)
                        else:
                            ret.sprite_pool += [key] * int(value)

        ret.disablemusic = get_choice('disablemusic', romweights, False)
        ret.quickswap = get_choice('quickswap', romweights, True)
        ret.fastmenu = get_choice('menuspeed', romweights, "normal")
        ret.heartcolor = get_choice('heartcolor', romweights, "red")
        ret.heartbeep = convert_to_on_off(get_choice('heartbeep', romweights, "normal"))
        ret.ow_palettes = get_choice('ow_palettes', romweights, "default")
        ret.uw_palettes = get_choice('uw_palettes', romweights, "default")
        ret.hud_palettes = get_choice('hud_palettes', romweights, "default")
        ret.sword_palettes = get_choice('sword_palettes', romweights, "default")
        ret.shield_palettes = get_choice('shield_palettes', romweights, "default")
        ret.link_palettes = get_choice('link_palettes', romweights, "default")

    else:
        ret.quickswap = True
        ret.sprite = "Link"
    return ret


if __name__ == '__main__':
    main()<|MERGE_RESOLUTION|>--- conflicted
+++ resolved
@@ -12,22 +12,12 @@
 ModuleUpdate.update()
 
 from Utils import parse_yaml
-<<<<<<< HEAD
 from worlds.alttp.Rom import Sprite
 from worlds.alttp.EntranceRandomizer import parse_arguments
 from worlds.alttp.Main import main as ERmain
 from worlds.alttp.Main import get_seed, seeddigits
 from worlds.alttp.Items import item_name_groups, item_table
 from worlds.alttp import Bosses
-=======
-from Rom import Sprite
-from EntranceRandomizer import parse_arguments
-from Main import main as ERmain
-from Main import get_seed, seeddigits
-from Items import item_name_groups, item_table
-from Regions import location_table, key_drop_data
-from Text import TextTable
->>>>>>> 3b5ba161
 
 
 def mystery_argparse():
